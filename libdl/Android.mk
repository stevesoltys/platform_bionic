--- conflicted
+++ resolved
@@ -34,24 +34,6 @@
 LOCAL_ALLOW_UNDEFINED_SYMBOLS := true
 LOCAL_SYSTEM_SHARED_LIBRARIES := 
 
-<<<<<<< HEAD
-ifeq ($(TARGET_ARCH),sh)
-# for SuperH, additional code is necessary to handle .ctors section.
-GEN_SOBEGIN := $(TARGET_OUT_INTERMEDIATE_LIBRARIES)/sobegin.o
-$(GEN_SOBEGIN): $(LOCAL_PATH)/arch-sh/sobegin.S
-	@mkdir -p $(dir $@)
-	$(TARGET_CC) -o $@ -c $<
-
-GEN_SOEND := $(TARGET_OUT_INTERMEDIATE_LIBRARIES)/soend.o
-$(GEN_SOEND): $(LOCAL_PATH)/arch-sh/soend.S
-	@mkdir -p $(dir $@)
-	$(TARGET_CC) -o $@ -c $<
-
-LOCAL_ADDITIONAL_DEPENDENCIES := $(GEN_SOBEGIN) $(GEN_SOEND)
-endif
-
-=======
->>>>>>> dc6c2b77
 include $(BUILD_SHARED_LIBRARY)
 
 BUILD_DLTEST:=0
