<<<<<<< HEAD
/*
 * Copyright (C) 2008 The Android Open Source Project
 * All rights reserved.
 *
 * Redistribution and use in source and binary forms, with or without
 * modification, are permitted provided that the following conditions
 * are met:
 *  * Redistributions of source code must retain the above copyright
 *    notice, this list of conditions and the following disclaimer.
 *  * Redistributions in binary form must reproduce the above copyright
 *    notice, this list of conditions and the following disclaimer in
 *    the documentation and/or other materials provided with the
 *    distribution.
 *
 * THIS SOFTWARE IS PROVIDED BY THE COPYRIGHT HOLDERS AND CONTRIBUTORS
 * "AS IS" AND ANY EXPRESS OR IMPLIED WARRANTIES, INCLUDING, BUT NOT
 * LIMITED TO, THE IMPLIED WARRANTIES OF MERCHANTABILITY AND FITNESS
 * FOR A PARTICULAR PURPOSE ARE DISCLAIMED. IN NO EVENT SHALL THE
 * COPYRIGHT OWNER OR CONTRIBUTORS BE LIABLE FOR ANY DIRECT, INDIRECT,
 * INCIDENTAL, SPECIAL, EXEMPLARY, OR CONSEQUENTIAL DAMAGES (INCLUDING,
 * BUT NOT LIMITED TO, PROCUREMENT OF SUBSTITUTE GOODS OR SERVICES; LOSS
 * OF USE, DATA, OR PROFITS; OR BUSINESS INTERRUPTION) HOWEVER CAUSED
 * AND ON ANY THEORY OF LIABILITY, WHETHER IN CONTRACT, STRICT LIABILITY,
 * OR TORT (INCLUDING NEGLIGENCE OR OTHERWISE) ARISING IN ANY WAY OUT
 * OF THE USE OF THIS SOFTWARE, EVEN IF ADVISED OF THE POSSIBILITY OF
 * SUCH DAMAGE.
 */
#include <sys/types.h>
#include <sys/ptrace.h>

extern long __ptrace(int request, pid_t pid, void *addr, void *data);

long ptrace(int request, pid_t pid, void * addr, void * data)
{
    switch (request) {
        case PTRACE_PEEKUSR:
        case PTRACE_PEEKTEXT:
        case PTRACE_PEEKDATA:
        {
            long word;
            long ret;
            
            ret = __ptrace(request, pid, addr, &word);
            if (ret == 0) {
                return word;
            } else {
                // __ptrace will set errno for us
                return -1;
            }
        }

        default:
             return __ptrace(request, pid, addr, data);
    }
}

/*
 * Hook for gdb to get notified when a thread is created
 */
=======
/*
 * Copyright (C) 2008 The Android Open Source Project
 * All rights reserved.
 *
 * Redistribution and use in source and binary forms, with or without
 * modification, are permitted provided that the following conditions
 * are met:
 *  * Redistributions of source code must retain the above copyright
 *    notice, this list of conditions and the following disclaimer.
 *  * Redistributions in binary form must reproduce the above copyright
 *    notice, this list of conditions and the following disclaimer in
 *    the documentation and/or other materials provided with the
 *    distribution.
 *
 * THIS SOFTWARE IS PROVIDED BY THE COPYRIGHT HOLDERS AND CONTRIBUTORS
 * "AS IS" AND ANY EXPRESS OR IMPLIED WARRANTIES, INCLUDING, BUT NOT
 * LIMITED TO, THE IMPLIED WARRANTIES OF MERCHANTABILITY AND FITNESS
 * FOR A PARTICULAR PURPOSE ARE DISCLAIMED. IN NO EVENT SHALL THE
 * COPYRIGHT OWNER OR CONTRIBUTORS BE LIABLE FOR ANY DIRECT, INDIRECT,
 * INCIDENTAL, SPECIAL, EXEMPLARY, OR CONSEQUENTIAL DAMAGES (INCLUDING,
 * BUT NOT LIMITED TO, PROCUREMENT OF SUBSTITUTE GOODS OR SERVICES; LOSS
 * OF USE, DATA, OR PROFITS; OR BUSINESS INTERRUPTION) HOWEVER CAUSED
 * AND ON ANY THEORY OF LIABILITY, WHETHER IN CONTRACT, STRICT LIABILITY,
 * OR TORT (INCLUDING NEGLIGENCE OR OTHERWISE) ARISING IN ANY WAY OUT
 * OF THE USE OF THIS SOFTWARE, EVEN IF ADVISED OF THE POSSIBILITY OF
 * SUCH DAMAGE.
 */
#include <sys/types.h>
#include <sys/ptrace.h>

extern long __ptrace(int request, pid_t pid, void *addr, void *data);

long ptrace(int request, pid_t pid, void * addr, void * data)
{
    switch (request) {
        case PTRACE_PEEKUSR:
        case PTRACE_PEEKTEXT:
        case PTRACE_PEEKDATA:
        {
            long word;
            long ret;

            ret = __ptrace(request, pid, addr, &word);
            if (ret == 0) {
                return word;
            } else {
                // __ptrace will set errno for us
                return -1;
            }
        }

        default:
             return __ptrace(request, pid, addr, data);
    }
}

/*
 * Hook for gdb to get notified when a thread is created
 */
>>>>>>> 50a83255
#ifdef __i386__
#define ATTRIBUTES __attribute__((noinline)) __attribute__((fastcall))
#else
#define ATTRIBUTES __attribute__((noinline))
#endif

void ATTRIBUTES _thread_created_hook(pid_t thread_id)
<<<<<<< HEAD
{
}
=======
{
}
>>>>>>> 50a83255
<|MERGE_RESOLUTION|>--- conflicted
+++ resolved
@@ -1,64 +1,3 @@
-<<<<<<< HEAD
-/*
- * Copyright (C) 2008 The Android Open Source Project
- * All rights reserved.
- *
- * Redistribution and use in source and binary forms, with or without
- * modification, are permitted provided that the following conditions
- * are met:
- *  * Redistributions of source code must retain the above copyright
- *    notice, this list of conditions and the following disclaimer.
- *  * Redistributions in binary form must reproduce the above copyright
- *    notice, this list of conditions and the following disclaimer in
- *    the documentation and/or other materials provided with the
- *    distribution.
- *
- * THIS SOFTWARE IS PROVIDED BY THE COPYRIGHT HOLDERS AND CONTRIBUTORS
- * "AS IS" AND ANY EXPRESS OR IMPLIED WARRANTIES, INCLUDING, BUT NOT
- * LIMITED TO, THE IMPLIED WARRANTIES OF MERCHANTABILITY AND FITNESS
- * FOR A PARTICULAR PURPOSE ARE DISCLAIMED. IN NO EVENT SHALL THE
- * COPYRIGHT OWNER OR CONTRIBUTORS BE LIABLE FOR ANY DIRECT, INDIRECT,
- * INCIDENTAL, SPECIAL, EXEMPLARY, OR CONSEQUENTIAL DAMAGES (INCLUDING,
- * BUT NOT LIMITED TO, PROCUREMENT OF SUBSTITUTE GOODS OR SERVICES; LOSS
- * OF USE, DATA, OR PROFITS; OR BUSINESS INTERRUPTION) HOWEVER CAUSED
- * AND ON ANY THEORY OF LIABILITY, WHETHER IN CONTRACT, STRICT LIABILITY,
- * OR TORT (INCLUDING NEGLIGENCE OR OTHERWISE) ARISING IN ANY WAY OUT
- * OF THE USE OF THIS SOFTWARE, EVEN IF ADVISED OF THE POSSIBILITY OF
- * SUCH DAMAGE.
- */
-#include <sys/types.h>
-#include <sys/ptrace.h>
-
-extern long __ptrace(int request, pid_t pid, void *addr, void *data);
-
-long ptrace(int request, pid_t pid, void * addr, void * data)
-{
-    switch (request) {
-        case PTRACE_PEEKUSR:
-        case PTRACE_PEEKTEXT:
-        case PTRACE_PEEKDATA:
-        {
-            long word;
-            long ret;
-            
-            ret = __ptrace(request, pid, addr, &word);
-            if (ret == 0) {
-                return word;
-            } else {
-                // __ptrace will set errno for us
-                return -1;
-            }
-        }
-
-        default:
-             return __ptrace(request, pid, addr, data);
-    }
-}
-
-/*
- * Hook for gdb to get notified when a thread is created
- */
-=======
 /*
  * Copyright (C) 2008 The Android Open Source Project
  * All rights reserved.
@@ -118,7 +57,6 @@
 /*
  * Hook for gdb to get notified when a thread is created
  */
->>>>>>> 50a83255
 #ifdef __i386__
 #define ATTRIBUTES __attribute__((noinline)) __attribute__((fastcall))
 #else
@@ -126,10 +64,5 @@
 #endif
 
 void ATTRIBUTES _thread_created_hook(pid_t thread_id)
-<<<<<<< HEAD
 {
-}
-=======
-{
-}
->>>>>>> 50a83255
+}