--- conflicted
+++ resolved
@@ -1770,18 +1770,6 @@
  * currently attached to the provided cache_info */
 static int _resolv_is_nameservers_equal_locked(struct resolv_cache_info* cache_info,
         const char** servers, int numservers);
-<<<<<<< HEAD
-/* remove a resolv_pidiface_info structure from _res_pidiface_list */
-static void _remove_pidiface_info_locked(int pid);
-/* get a resolv_pidiface_info structure from _res_pidiface_list with a certain pid */
-static struct resolv_pidiface_info* _get_pid_iface_info_locked(int pid);
-
-/* remove a resolv_pidiface_info structure from _res_uidiface_list */
-static int _remove_uidiface_info_locked(const char* iface, int uid_start, int uid_end);
-/* get a resolv_uidiface_info structure from _res_uidiface_list with a certain uid */
-static struct resolv_uidiface_info* _get_uid_iface_info_locked(int uid);
-=======
->>>>>>> 804b95e5
 
 static void
 _res_cache_init(void)
@@ -2011,332 +1999,7 @@
 }
 
 void
-<<<<<<< HEAD
-_resolv_set_addr_of_iface(const char* ifname, struct in_addr* addr)
-{
-    pthread_once(&_res_cache_once, _res_cache_init);
-    pthread_mutex_lock(&_res_cache_list_lock);
-    struct resolv_cache_info* cache_info = _find_cache_info_locked(ifname);
-    if (cache_info) {
-        memcpy(&cache_info->ifaddr, addr, sizeof(*addr));
-
-        if (DEBUG) {
-            XLOG("address of interface %s is %s\n",
-                    ifname, inet_ntoa(cache_info->ifaddr));
-        }
-    }
-    pthread_mutex_unlock(&_res_cache_list_lock);
-}
-
-struct in_addr*
-_resolv_get_addr_of_default_iface(void)
-{
-    struct in_addr* ai = NULL;
-    char* ifname;
-
-    pthread_once(&_res_cache_once, _res_cache_init);
-    pthread_mutex_lock(&_res_cache_list_lock);
-    ifname = _get_default_iface_locked();
-    ai = _get_addr_locked(ifname);
-    pthread_mutex_unlock(&_res_cache_list_lock);
-
-    return ai;
-}
-
-struct in_addr*
-_resolv_get_addr_of_iface(const char* ifname)
-{
-    struct in_addr* ai = NULL;
-
-    pthread_once(&_res_cache_once, _res_cache_init);
-    pthread_mutex_lock(&_res_cache_list_lock);
-    ai =_get_addr_locked(ifname);
-    pthread_mutex_unlock(&_res_cache_list_lock);
-    return ai;
-}
-
-static struct in_addr*
-_get_addr_locked(const char * ifname)
-{
-    struct resolv_cache_info* cache_info = _find_cache_info_locked(ifname);
-    if (cache_info) {
-        return &cache_info->ifaddr;
-    }
-    return NULL;
-}
-
-static void
-_remove_pidiface_info_locked(int pid) {
-    struct resolv_pidiface_info* result = &_res_pidiface_list;
-    struct resolv_pidiface_info* prev = NULL;
-
-    while (result != NULL && result->pid != pid) {
-        prev = result;
-        result = result->next;
-    }
-    if (prev != NULL && result != NULL) {
-        prev->next = result->next;
-        free(result);
-    }
-}
-
-static struct resolv_pidiface_info*
-_get_pid_iface_info_locked(int pid)
-{
-    struct resolv_pidiface_info* result = &_res_pidiface_list;
-    while (result != NULL && result->pid != pid) {
-        result = result->next;
-    }
-
-    return result;
-}
-
-void
-_resolv_set_iface_for_pid(const char* ifname, int pid)
-{
-    // make sure the pid iface list is created
-    pthread_once(&_res_cache_once, _res_cache_init);
-    pthread_mutex_lock(&_res_pidiface_list_lock);
-
-    struct resolv_pidiface_info* pidiface_info = _get_pid_iface_info_locked(pid);
-    if (!pidiface_info) {
-        pidiface_info = calloc(sizeof(*pidiface_info), 1);
-        if (pidiface_info) {
-            pidiface_info->pid = pid;
-            int len = sizeof(pidiface_info->ifname);
-            strncpy(pidiface_info->ifname, ifname, len - 1);
-            pidiface_info->ifname[len - 1] = '\0';
-
-            pidiface_info->next = _res_pidiface_list.next;
-            _res_pidiface_list.next = pidiface_info;
-
-            XLOG("_resolv_set_iface_for_pid: pid %d , iface %s\n", pid, ifname);
-        } else {
-            XLOG("_resolv_set_iface_for_pid failing calloc");
-        }
-    }
-
-    pthread_mutex_unlock(&_res_pidiface_list_lock);
-}
-
-void
-_resolv_clear_iface_for_pid(int pid)
-{
-    pthread_once(&_res_cache_once, _res_cache_init);
-    pthread_mutex_lock(&_res_pidiface_list_lock);
-
-    _remove_pidiface_info_locked(pid);
-
-    XLOG("_resolv_clear_iface_for_pid: pid %d\n", pid);
-
-    pthread_mutex_unlock(&_res_pidiface_list_lock);
-}
-
-int
-_resolv_get_pids_associated_interface(int pid, char* buff, int buffLen)
-{
-    int len = 0;
-
-    if (!buff) {
-        return -1;
-    }
-
-    pthread_once(&_res_cache_once, _res_cache_init);
-    pthread_mutex_lock(&_res_pidiface_list_lock);
-
-    struct resolv_pidiface_info* pidiface_info = _get_pid_iface_info_locked(pid);
-    buff[0] = '\0';
-    if (pidiface_info) {
-        len = strlen(pidiface_info->ifname);
-        if (len < buffLen) {
-            strncpy(buff, pidiface_info->ifname, len);
-            buff[len] = '\0';
-        }
-    }
-
-    XLOG("_resolv_get_pids_associated_interface buff: %s\n", buff);
-
-    pthread_mutex_unlock(&_res_pidiface_list_lock);
-
-    return len;
-}
-
-static int
-_remove_uidiface_info_locked(const char* ifname, int uid_start, int uid_end) {
-    struct resolv_uidiface_info* result = _res_uidiface_list.next;
-    struct resolv_uidiface_info* prev = &_res_uidiface_list;
-    while (result != NULL && !(result->uid_start == uid_start && result->uid_end == uid_end &&
-            !strcmp(result->ifname, ifname))) {
-        prev = result;
-        result = result->next;
-    }
-    if (prev != NULL && result != NULL) {
-        prev->next = result->next;
-        free(result);
-        return 0;
-    }
-    errno = EINVAL;
-    return -1;
-}
-
-static struct resolv_uidiface_info*
-_get_uid_iface_info_locked(int uid)
-{
-    struct resolv_uidiface_info* result = _res_uidiface_list.next;
-    while (result != NULL && !(result->uid_start <= uid && result->uid_end >= uid)) {
-        result = result->next;
-    }
-
-    return result;
-}
-
-void
-_resolv_clear_iface_uid_range_mapping()
-{
-    pthread_once(&_res_cache_once, _res_cache_init);
-    pthread_mutex_lock(&_res_uidiface_list_lock);
-    struct resolv_uidiface_info *current = _res_uidiface_list.next;
-    struct resolv_uidiface_info *next;
-    while (current != NULL) {
-        next = current->next;
-        free(current);
-        current = next;
-    }
-    _res_uidiface_list.next = NULL;
-    pthread_mutex_unlock(&_res_uidiface_list_lock);
-}
-
-void
-_resolv_clear_iface_pid_mapping()
-{
-    pthread_once(&_res_cache_once, _res_cache_init);
-    pthread_mutex_lock(&_res_pidiface_list_lock);
-    struct resolv_pidiface_info *current = _res_pidiface_list.next;
-    struct resolv_pidiface_info *next;
-    while (current != NULL) {
-        next = current->next;
-        free(current);
-        current = next;
-    }
-    _res_pidiface_list.next = NULL;
-    pthread_mutex_unlock(&_res_pidiface_list_lock);
-}
-
-int
-_resolv_set_iface_for_uid_range(const char* ifname, int uid_start, int uid_end)
-{
-    int rv = 0;
-    struct resolv_uidiface_info* uidiface_info;
-    // make sure the uid iface list is created
-    pthread_once(&_res_cache_once, _res_cache_init);
-    if (uid_start > uid_end) {
-        errno = EINVAL;
-        return -1;
-    }
-    pthread_mutex_lock(&_res_uidiface_list_lock);
-    uidiface_info = calloc(sizeof(*uidiface_info), 1);
-    if (uidiface_info) {
-        uidiface_info->uid_start = uid_start;
-        uidiface_info->uid_end = uid_end;
-        int len = sizeof(uidiface_info->ifname);
-        strncpy(uidiface_info->ifname, ifname, len - 1);
-        uidiface_info->ifname[len - 1] = '\0';
-
-        uidiface_info->next = _res_uidiface_list.next;
-        _res_uidiface_list.next = uidiface_info;
-
-        XLOG("_resolv_set_iface_for_uid_range: [%d,%d], iface %s\n", uid_start, uid_end,
-                ifname);
-    } else {
-        XLOG("_resolv_set_iface_for_uid_range failing calloc\n");
-        rv = -1;
-        errno = EINVAL;
-    }
-
-    pthread_mutex_unlock(&_res_uidiface_list_lock);
-    return rv;
-}
-
-int
-_resolv_clear_iface_for_uid_range(const char* ifname, int uid_start, int uid_end)
-{
-    pthread_once(&_res_cache_once, _res_cache_init);
-    pthread_mutex_lock(&_res_uidiface_list_lock);
-
-    int rv = _remove_uidiface_info_locked(ifname, uid_start, uid_end);
-
-    XLOG("_resolv_clear_iface_for_uid_range: [%d,%d] iface %s\n", uid_start, uid_end, ifname);
-
-    pthread_mutex_unlock(&_res_uidiface_list_lock);
-
-    return rv;
-}
-
-int
-_resolv_get_uids_associated_interface(int uid, char* buff, int buffLen)
-{
-    int len = 0;
-
-    if (!buff) {
-        return -1;
-    }
-
-    pthread_once(&_res_cache_once, _res_cache_init);
-    pthread_mutex_lock(&_res_uidiface_list_lock);
-
-    struct resolv_uidiface_info* uidiface_info = _get_uid_iface_info_locked(uid);
-    buff[0] = '\0';
-    if (uidiface_info) {
-        len = strlen(uidiface_info->ifname);
-        if (len < buffLen) {
-            strncpy(buff, uidiface_info->ifname, len);
-            buff[len] = '\0';
-        }
-    }
-
-    XLOG("_resolv_get_uids_associated_interface buff: %s\n", buff);
-
-    pthread_mutex_unlock(&_res_uidiface_list_lock);
-
-    return len;
-}
-
-size_t
-_resolv_get_default_iface(char* buff, size_t buffLen)
-{
-    if (!buff || buffLen == 0) {
-        return 0;
-    }
-
-    pthread_once(&_res_cache_once, _res_cache_init);
-    pthread_mutex_lock(&_res_cache_list_lock);
-
-    char* ifname = _get_default_iface_locked(); // never null, but may be empty
-
-    // if default interface not set give up.
-    if (ifname[0] == '\0') {
-        pthread_mutex_unlock(&_res_cache_list_lock);
-        return 0;
-    }
-
-    size_t len = strlen(ifname);
-    if (len < buffLen) {
-        strncpy(buff, ifname, len);
-        buff[len] = '\0';
-    } else {
-        buff[0] = '\0';
-    }
-
-    pthread_mutex_unlock(&_res_cache_list_lock);
-
-    return len;
-}
-
-void
-_resolv_populate_res_for_iface(res_state statp)
-=======
 _resolv_populate_res_for_net(res_state statp)
->>>>>>> 804b95e5
 {
     if (statp == NULL) {
         return;
