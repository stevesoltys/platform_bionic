_LIBC_ARCH_COMMON_SRC_FILES := \
    arch-arm/bionic/abort_arm.S \
    arch-arm/bionic/atomics_arm.c \
    arch-arm/bionic/clone.S \
    arch-arm/bionic/eabi.c \
    arch-arm/bionic/_exit_with_stack_teardown.S \
    arch-arm/bionic/ffs.S \
    arch-arm/bionic/futex_arm.S \
    arch-arm/bionic/__get_sp.S \
    arch-arm/bionic/kill.S \
    arch-arm/bionic/libgcc_compat.c \
    arch-arm/bionic/memcmp16.S \
    arch-arm/bionic/memcmp.S \
    arch-arm/bionic/_setjmp.S \
    arch-arm/bionic/setjmp.S \
    arch-arm/bionic/sigsetjmp.S \
    arch-arm/bionic/strcpy.S \
    arch-arm/bionic/syscall.S \
    arch-arm/bionic/tgkill.S \
    arch-arm/bionic/tkill.S \

# These are used by the static and dynamic versions of the libc
# respectively.
_LIBC_ARCH_STATIC_SRC_FILES := \
    arch-arm/bionic/exidx_static.c

_LIBC_ARCH_DYNAMIC_SRC_FILES := \
    arch-arm/bionic/exidx_dynamic.c

<<<<<<< HEAD
=======
# Remove the C++ fortify function implementations for which there is an
# arm assembler version.
_LIBC_FORTIFY_FILES_TO_REMOVE := \
    bionic/__memcpy_chk.cpp \
    bionic/__memset_chk.cpp \
    bionic/__strcpy_chk.cpp \
    bionic/__strcat_chk.cpp \

libc_common_src_files := \
    $(filter-out $(_LIBC_FORTIFY_FILES_TO_REMOVE),$(libc_common_src_files))

>>>>>>> cf052994
ifeq ($(strip $(wildcard bionic/libc/arch-arm/$(TARGET_CPU_VARIANT)/$(TARGET_CPU_VARIANT).mk)),)
$(error "TARGET_CPU_VARIANT not set or set to an unknown value. Possible values are cortex-a7, cortex-a8, cortex-a9, cortex-a15, krait. Use generic for devices that do not have a CPU similar to any of the supported cpu variants.")
endif

include bionic/libc/arch-arm/$(TARGET_CPU_VARIANT)/$(TARGET_CPU_VARIANT).mk<|MERGE_RESOLUTION|>--- conflicted
+++ resolved
@@ -14,7 +14,6 @@
     arch-arm/bionic/_setjmp.S \
     arch-arm/bionic/setjmp.S \
     arch-arm/bionic/sigsetjmp.S \
-    arch-arm/bionic/strcpy.S \
     arch-arm/bionic/syscall.S \
     arch-arm/bionic/tgkill.S \
     arch-arm/bionic/tkill.S \
@@ -27,8 +26,6 @@
 _LIBC_ARCH_DYNAMIC_SRC_FILES := \
     arch-arm/bionic/exidx_dynamic.c
 
-<<<<<<< HEAD
-=======
 # Remove the C++ fortify function implementations for which there is an
 # arm assembler version.
 _LIBC_FORTIFY_FILES_TO_REMOVE := \
@@ -40,7 +37,6 @@
 libc_common_src_files := \
     $(filter-out $(_LIBC_FORTIFY_FILES_TO_REMOVE),$(libc_common_src_files))
 
->>>>>>> cf052994
 ifeq ($(strip $(wildcard bionic/libc/arch-arm/$(TARGET_CPU_VARIANT)/$(TARGET_CPU_VARIANT).mk)),)
 $(error "TARGET_CPU_VARIANT not set or set to an unknown value. Possible values are cortex-a7, cortex-a8, cortex-a9, cortex-a15, krait. Use generic for devices that do not have a CPU similar to any of the supported cpu variants.")
 endif
