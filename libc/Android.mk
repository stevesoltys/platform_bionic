--- conflicted
+++ resolved
@@ -353,11 +353,8 @@
 # up any thumb code.
 libc_common_src_files += \
 	bionic/pthread.c.arm \
-<<<<<<< HEAD
+	bionic/pthread-atfork.c.arm \
 	bionic/pthread-rwlocks.c.arm \
-=======
-	bionic/pthread-atfork.c.arm \
->>>>>>> 4f086aeb
 	bionic/pthread-timers.c.arm \
 	bionic/ptrace.c.arm
 
@@ -392,11 +389,8 @@
 	arch-x86/string/strncmp_wrapper.S \
 	arch-x86/string/strlen.S \
 	bionic/pthread.c \
-<<<<<<< HEAD
+	bionic/pthread-atfork.c \
 	bionic/pthread-rwlocks.c \
-=======
-	bionic/pthread-atfork.c \
->>>>>>> 4f086aeb
 	bionic/pthread-timers.c \
 	bionic/ptrace.c
 
@@ -433,11 +427,8 @@
 	string/memcmp.c \
 	string/strlen.c \
 	bionic/pthread.c \
-<<<<<<< HEAD
+	bionic/pthread-atfork.c \
 	bionic/pthread-rwlocks.c \
-=======
-	bionic/pthread-atfork.c \
->>>>>>> 4f086aeb
 	bionic/pthread-timers.c \
 	bionic/ptrace.c \
 	unistd/socketcalls.c
