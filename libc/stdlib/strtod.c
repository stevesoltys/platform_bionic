--- conflicted
+++ resolved
@@ -2147,11 +2147,8 @@
 #endif
 				"NaN";
 		result = Balloc(strlen(s)+1);
-<<<<<<< HEAD
 		if (result == BIGINT_INVALID)
 			return NULL;
-=======
->>>>>>> 0be7eda7
 		s0 = (char *)(void *)result;
 		strcpy(s0, s);
 		if (rve)
@@ -2169,23 +2166,14 @@
 	if (!value(d)) {
 		*decpt = 1;
 		result = Balloc(2);
-<<<<<<< HEAD
 		if (result == BIGINT_INVALID)
 			return NULL;
-        	s0 = (char *)(void *)result;
-        	strcpy(s0, "0");
-        	if (rve)
-			*rve = s0 + 1;
-        	return s0;
-		}
-=======
 		s0 = (char *)(void *)result;
 		strcpy(s0, "0");
 		if (rve)
 			*rve = s0 + 1;
 		return s0;
 	}
->>>>>>> 0be7eda7
 
 	b = d2b(value(d), &be, &bbits);
 #ifdef Sudden_Underflow
