/*
 * Copyright (C) 2008, 2009 The Android Open Source Project
 * All rights reserved.
 *
 * Redistribution and use in source and binary forms, with or without
 * modification, are permitted provided that the following conditions
 * are met:
 *  * Redistributions of source code must retain the above copyright
 *    notice, this list of conditions and the following disclaimer.
 *  * Redistributions in binary form must reproduce the above copyright
 *    notice, this list of conditions and the following disclaimer in
 *    the documentation and/or other materials provided with the
 *    distribution.
 *
 * THIS SOFTWARE IS PROVIDED BY THE COPYRIGHT HOLDERS AND CONTRIBUTORS
 * "AS IS" AND ANY EXPRESS OR IMPLIED WARRANTIES, INCLUDING, BUT NOT
 * LIMITED TO, THE IMPLIED WARRANTIES OF MERCHANTABILITY AND FITNESS
 * FOR A PARTICULAR PURPOSE ARE DISCLAIMED. IN NO EVENT SHALL THE
 * COPYRIGHT OWNER OR CONTRIBUTORS BE LIABLE FOR ANY DIRECT, INDIRECT,
 * INCIDENTAL, SPECIAL, EXEMPLARY, OR CONSEQUENTIAL DAMAGES (INCLUDING,
 * BUT NOT LIMITED TO, PROCUREMENT OF SUBSTITUTE GOODS OR SERVICES; LOSS
 * OF USE, DATA, OR PROFITS; OR BUSINESS INTERRUPTION) HOWEVER CAUSED
 * AND ON ANY THEORY OF LIABILITY, WHETHER IN CONTRACT, STRICT LIABILITY,
 * OR TORT (INCLUDING NEGLIGENCE OR OTHERWISE) ARISING IN ANY WAY OUT
 * OF THE USE OF THIS SOFTWARE, EVEN IF ADVISED OF THE POSSIBILITY OF
 * SUCH DAMAGE.
 */

#include <dlfcn.h>
#include <errno.h>
#include <fcntl.h>
#include <inttypes.h>
#include <pthread.h>
#include <stdio.h>
#include <stdlib.h>
#include <string.h>
#include <sys/mman.h>
#include <unistd.h>

#include <new>

// Private C library headers.
#include "private/bionic_tls.h"
#include "private/KernelArgumentBlock.h"
#include "private/ScopedPthreadMutexLocker.h"
#include "private/ScopedFd.h"

#include "linker.h"
#include "linker_debug.h"
#include "linker_environ.h"
#include "linker_phdr.h"
#include "linker_allocator.h"

/* >>> IMPORTANT NOTE - READ ME BEFORE MODIFYING <<<
 *
 * Do NOT use malloc() and friends or pthread_*() code here.
 * Don't use printf() either; it's caused mysterious memory
 * corruption in the past.
 * The linker runs before we bring up libc and it's easiest
 * to make sure it does not depend on any complex libc features
 *
 * open issues / todo:
 *
 * - cleaner error reporting
 * - after linking, set as much stuff as possible to READONLY
 *   and NOEXEC
 */

#if defined(__LP64__)
#define SEARCH_NAME(x) x
#else
// Nvidia drivers are relying on the bug:
// http://code.google.com/p/android/issues/detail?id=6670
// so we continue to use base-name lookup for lp32
static const char* get_base_name(const char* name) {
  const char* bname = strrchr(name, '/');
  return bname ? bname + 1 : name;
}
#define SEARCH_NAME(x) get_base_name(x)
#endif

static bool soinfo_link_image(soinfo* si, const android_dlextinfo* extinfo);
static ElfW(Addr) get_elf_exec_load_bias(const ElfW(Ehdr)* elf);

static LinkerAllocator<soinfo> g_soinfo_allocator;
static LinkerAllocator<LinkedListEntry<soinfo>> g_soinfo_links_allocator;

static soinfo* solist;
static soinfo* sonext;
static soinfo* somain; /* main process, always the one after libdl_info */

static const char* const kDefaultLdPaths[] = {
#if defined(__LP64__)
  "/vendor/lib64",
  "/system/lib64",
#else
  "/vendor/lib",
  "/system/lib",
#endif
  nullptr
};

#define LDPATH_BUFSIZE (LDPATH_MAX*64)
#define LDPATH_MAX 8

#define LDPRELOAD_BUFSIZE (LDPRELOAD_MAX*64)
#define LDPRELOAD_MAX 8

static char g_ld_library_paths_buffer[LDPATH_BUFSIZE];
static const char* g_ld_library_paths[LDPATH_MAX + 1];

static char g_ld_preloads_buffer[LDPRELOAD_BUFSIZE];
static const char* g_ld_preload_names[LDPRELOAD_MAX + 1];

static soinfo* g_ld_preloads[LDPRELOAD_MAX + 1];

__LIBC_HIDDEN__ int g_ld_debug_verbosity;

__LIBC_HIDDEN__ abort_msg_t* g_abort_message = nullptr; // For debuggerd.

enum RelocationKind {
    kRelocAbsolute = 0,
    kRelocRelative,
    kRelocCopy,
    kRelocSymbol,
    kRelocMax
};

#if STATS
struct linker_stats_t {
    int count[kRelocMax];
};

static linker_stats_t linker_stats;

static void count_relocation(RelocationKind kind) {
    ++linker_stats.count[kind];
}
#else
static void count_relocation(RelocationKind) {
}
#endif

#if COUNT_PAGES
static unsigned bitmask[4096];
#if defined(__LP64__)
#define MARK(offset) \
    do { \
        if ((((offset) >> 12) >> 5) < 4096) \
            bitmask[((offset) >> 12) >> 5] |= (1 << (((offset) >> 12) & 31)); \
    } while (0)
#else
#define MARK(offset) \
    do { \
        bitmask[((offset) >> 12) >> 3] |= (1 << (((offset) >> 12) & 7)); \
    } while (0)
#endif
#else
#define MARK(x) do {} while (0)
#endif

// You shouldn't try to call memory-allocating functions in the dynamic linker.
// Guard against the most obvious ones.
#define DISALLOW_ALLOCATION(return_type, name, ...) \
    return_type name __VA_ARGS__ \
    { \
        __libc_fatal("ERROR: " #name " called from the dynamic linker!\n"); \
    }
DISALLOW_ALLOCATION(void*, malloc, (size_t u __unused));
DISALLOW_ALLOCATION(void, free, (void* u __unused));
DISALLOW_ALLOCATION(void*, realloc, (void* u1 __unused, size_t u2 __unused));
DISALLOW_ALLOCATION(void*, calloc, (size_t u1 __unused, size_t u2 __unused));

static char tmp_err_buf[768];
static char __linker_dl_err_buf[768];

char* linker_get_error_buffer() {
  return &__linker_dl_err_buf[0];
}

size_t linker_get_error_buffer_size() {
  return sizeof(__linker_dl_err_buf);
}

/*
 * This function is an empty stub where GDB locates a breakpoint to get notified
 * about linker activity.
 */
extern "C" void __attribute__((noinline)) __attribute__((visibility("default"))) rtld_db_dlactivity();

static pthread_mutex_t g__r_debug_mutex = PTHREAD_MUTEX_INITIALIZER;
static r_debug _r_debug = {1, nullptr, reinterpret_cast<uintptr_t>(&rtld_db_dlactivity), r_debug::RT_CONSISTENT, 0};
static link_map* r_debug_tail = 0;

static void insert_soinfo_into_debug_map(soinfo* info) {
    // Copy the necessary fields into the debug structure.
    link_map* map = &(info->link_map_head);
    map->l_addr = info->load_bias;
    map->l_name = reinterpret_cast<char*>(info->name);
    map->l_ld = info->dynamic;

    /* Stick the new library at the end of the list.
     * gdb tends to care more about libc than it does
     * about leaf libraries, and ordering it this way
     * reduces the back-and-forth over the wire.
     */
    if (r_debug_tail) {
        r_debug_tail->l_next = map;
        map->l_prev = r_debug_tail;
        map->l_next = 0;
    } else {
        _r_debug.r_map = map;
        map->l_prev = 0;
        map->l_next = 0;
    }
    r_debug_tail = map;
}

static void remove_soinfo_from_debug_map(soinfo* info) {
    link_map* map = &(info->link_map_head);

    if (r_debug_tail == map) {
        r_debug_tail = map->l_prev;
    }

    if (map->l_prev) {
        map->l_prev->l_next = map->l_next;
    }
    if (map->l_next) {
        map->l_next->l_prev = map->l_prev;
    }
}

static void notify_gdb_of_load(soinfo* info) {
    if (info->flags & FLAG_EXE) {
        // GDB already knows about the main executable
        return;
    }

    ScopedPthreadMutexLocker locker(&g__r_debug_mutex);

    _r_debug.r_state = r_debug::RT_ADD;
    rtld_db_dlactivity();

    insert_soinfo_into_debug_map(info);

    _r_debug.r_state = r_debug::RT_CONSISTENT;
    rtld_db_dlactivity();
}

static void notify_gdb_of_unload(soinfo* info) {
    if (info->flags & FLAG_EXE) {
        // GDB already knows about the main executable
        return;
    }

    ScopedPthreadMutexLocker locker(&g__r_debug_mutex);

    _r_debug.r_state = r_debug::RT_DELETE;
    rtld_db_dlactivity();

    remove_soinfo_from_debug_map(info);

    _r_debug.r_state = r_debug::RT_CONSISTENT;
    rtld_db_dlactivity();
}

void notify_gdb_of_libraries() {
  _r_debug.r_state = r_debug::RT_ADD;
  rtld_db_dlactivity();
  _r_debug.r_state = r_debug::RT_CONSISTENT;
  rtld_db_dlactivity();
}

LinkedListEntry<soinfo>* SoinfoListAllocator::alloc() {
  return g_soinfo_links_allocator.alloc();
}

void SoinfoListAllocator::free(LinkedListEntry<soinfo>* entry) {
  g_soinfo_links_allocator.free(entry);
}

static void protect_data(int protection) {
  g_soinfo_allocator.protect_all(protection);
  g_soinfo_links_allocator.protect_all(protection);
}

static soinfo* soinfo_alloc(const char* name, struct stat* file_stat) {
  if (strlen(name) >= SOINFO_NAME_LEN) {
    DL_ERR("library name \"%s\" too long", name);
    return nullptr;
  }

  soinfo* si = new (g_soinfo_allocator.alloc()) soinfo(name, file_stat);

  sonext->next = si;
  sonext = si;

  TRACE("name %s: allocated soinfo @ %p", name, si);
  return si;
}

static void soinfo_free(soinfo* si) {
    if (si == nullptr) {
        return;
    }

    if (si->base != 0 && si->size != 0) {
      munmap(reinterpret_cast<void*>(si->base), si->size);
    }

    soinfo *prev = nullptr, *trav;

    TRACE("name %s: freeing soinfo @ %p", si->name, si);

    for (trav = solist; trav != nullptr; trav = trav->next) {
        if (trav == si)
            break;
        prev = trav;
    }
    if (trav == nullptr) {
        /* si was not in solist */
        DL_ERR("name \"%s\" is not in solist!", si->name);
        return;
    }

    // clear links to/from si
    si->remove_all_links();

    /* prev will never be null, because the first entry in solist is
       always the static libdl_info.
    */
    prev->next = si->next;
    if (si == sonext) {
        sonext = prev;
    }

    g_soinfo_allocator.free(si);
}


static void parse_path(const char* path, const char* delimiters,
                       const char** array, char* buf, size_t buf_size, size_t max_count) {
  if (path == nullptr) {
    return;
  }

  size_t len = strlcpy(buf, path, buf_size);

  size_t i = 0;
  char* buf_p = buf;
  while (i < max_count && (array[i] = strsep(&buf_p, delimiters))) {
    if (*array[i] != '\0') {
      ++i;
    }
  }

  // Forget the last path if we had to truncate; this occurs if the 2nd to
  // last char isn't '\0' (i.e. wasn't originally a delimiter).
  if (i > 0 && len >= buf_size && buf[buf_size - 2] != '\0') {
    array[i - 1] = nullptr;
  } else {
    array[i] = nullptr;
  }
}

static void parse_LD_LIBRARY_PATH(const char* path) {
  parse_path(path, ":", g_ld_library_paths,
             g_ld_library_paths_buffer, sizeof(g_ld_library_paths_buffer), LDPATH_MAX);
}

static void parse_LD_PRELOAD(const char* path) {
  // We have historically supported ':' as well as ' ' in LD_PRELOAD.
  parse_path(path, " :", g_ld_preload_names,
             g_ld_preloads_buffer, sizeof(g_ld_preloads_buffer), LDPRELOAD_MAX);
}

#if defined(__arm__)

/* For a given PC, find the .so that it belongs to.
 * Returns the base address of the .ARM.exidx section
 * for that .so, and the number of 8-byte entries
 * in that section (via *pcount).
 *
 * Intended to be called by libc's __gnu_Unwind_Find_exidx().
 *
 * This function is exposed via dlfcn.cpp and libdl.so.
 */
_Unwind_Ptr dl_unwind_find_exidx(_Unwind_Ptr pc, int* pcount) {
    unsigned addr = (unsigned)pc;

    for (soinfo* si = solist; si != 0; si = si->next) {
        if ((addr >= si->base) && (addr < (si->base + si->size))) {
            *pcount = si->ARM_exidx_count;
            return (_Unwind_Ptr)si->ARM_exidx;
        }
    }
    *pcount = 0;
    return nullptr;
}

#endif

/* Here, we only have to provide a callback to iterate across all the
 * loaded libraries. gcc_eh does the rest. */
int dl_iterate_phdr(int (*cb)(dl_phdr_info* info, size_t size, void* data), void* data) {
    int rv = 0;
    for (soinfo* si = solist; si != nullptr; si = si->next) {
        dl_phdr_info dl_info;
        dl_info.dlpi_addr = si->link_map_head.l_addr;
        dl_info.dlpi_name = si->link_map_head.l_name;
        dl_info.dlpi_phdr = si->phdr;
        dl_info.dlpi_phnum = si->phnum;
        rv = cb(&dl_info, sizeof(dl_phdr_info), data);
        if (rv != 0) {
            break;
        }
    }
    return rv;
}

static ElfW(Sym)* soinfo_elf_lookup(soinfo* si, unsigned hash, const char* name) {
  ElfW(Sym)* symtab = si->symtab;
  const char* strtab = si->strtab;

  TRACE_TYPE(LOOKUP, "SEARCH %s in %s@%p %x %zd",
             name, si->name, reinterpret_cast<void*>(si->base), hash, hash % si->nbucket);

  for (unsigned n = si->bucket[hash % si->nbucket]; n != 0; n = si->chain[n]) {
    ElfW(Sym)* s = symtab + n;
    if (strcmp(strtab + s->st_name, name)) continue;

    /* only concern ourselves with global and weak symbol definitions */
    switch (ELF_ST_BIND(s->st_info)) {
      case STB_GLOBAL:
      case STB_WEAK:
        if (s->st_shndx == SHN_UNDEF) {
          continue;
        }

        TRACE_TYPE(LOOKUP, "FOUND %s in %s (%p) %zd",
                 name, si->name, reinterpret_cast<void*>(s->st_value),
                 static_cast<size_t>(s->st_size));
        return s;
      case STB_LOCAL:
        continue;
      default:
        __libc_fatal("ERROR: Unexpected ST_BIND value: %d for '%s' in '%s'",
            ELF_ST_BIND(s->st_info), name, si->name);
    }
  }

  TRACE_TYPE(LOOKUP, "NOT FOUND %s in %s@%p %x %zd",
             name, si->name, reinterpret_cast<void*>(si->base), hash, hash % si->nbucket);


  return nullptr;
}

soinfo::soinfo(const char* name, const struct stat* file_stat) {
  memset(this, 0, sizeof(*this));

  strlcpy(this->name, name, sizeof(this->name));
  flags = FLAG_NEW_SOINFO;
  version = SOINFO_VERSION;

  if (file_stat != nullptr) {
    set_st_dev(file_stat->st_dev);
    set_st_ino(file_stat->st_ino);
  }
}

void soinfo::resolve_ifunc_symbols() {
  if (!get_has_ifuncs()) {
    return;
  }

  phdr_table_unprotect_segments(phdr, phnum, load_bias);

  TRACE_TYPE(IFUNC, "CHECKING FOR IFUNCS AND PERFORMING SYMBOL UPDATES");

  for (size_t i = 0; i < nchain; ++i) {
    ElfW(Sym)* s = &symtab[i];
    if (ELF_ST_TYPE(s->st_info) == STT_GNU_IFUNC) {
      // The address of the ifunc in the symbol table is the address of the
      // function that chooses the function to which the ifunc will refer.
      // In order to return the proper value, we run the choosing function
      // in the linker and then return its result (minus the base offset).
      TRACE_TYPE(IFUNC, "FOUND IFUNC");
      ElfW(Addr) (*ifunc_ptr)();
      ifunc_ptr = reinterpret_cast<ElfW(Addr)(*)()>(s->st_value + base);
      s->st_value = (ifunc_ptr() - base);
      TRACE_TYPE(IFUNC, "NEW VALUE IS %p", (void*)s->st_value);
    }
  }
  phdr_table_protect_segments(phdr, phnum, load_bias);
}

static unsigned elfhash(const char* _name) {
    const unsigned char* name = reinterpret_cast<const unsigned char*>(_name);
    unsigned h = 0, g;

    while (*name) {
        h = (h << 4) + *name++;
        g = h & 0xf0000000;
        h ^= g;
        h ^= g >> 24;
    }
    return h;
}

static ElfW(Sym)* soinfo_do_lookup(soinfo* si, const char* name, soinfo** lsi, soinfo* needed[]) {
    unsigned elf_hash = elfhash(name);
    ElfW(Sym)* s = nullptr;

    if (si != nullptr && somain != nullptr) {
        /*
         * Local scope is executable scope. Just start looking into it right away
         * for the shortcut.
         */

        if (si == somain) {
            s = soinfo_elf_lookup(si, elf_hash, name);
            if (s != nullptr) {
                *lsi = si;
                goto done;
            }

            /* Next, look for it in the preloads list */
            for (int i = 0; g_ld_preloads[i] != NULL; i++) {
                s = soinfo_elf_lookup(g_ld_preloads[i], elf_hash, name);
                if (s != NULL) {
                    *lsi = g_ld_preloads[i];
                    goto done;
                }
            }
        } else {
            /* Order of symbol lookup is controlled by DT_SYMBOLIC flag */

            /*
             * If this object was built with symbolic relocations disabled, the
             * first place to look to resolve external references is the main
             * executable.
             */

            if (!si->has_DT_SYMBOLIC) {
                DEBUG("%s: looking up %s in executable %s",
                      si->name, name, somain->name);
                s = soinfo_elf_lookup(somain, elf_hash, name);
                if (s != nullptr) {
                    *lsi = somain;
                    goto done;
                }

                /* Next, look for it in the preloads list */
                for (int i = 0; g_ld_preloads[i] != NULL; i++) {
                    s = soinfo_elf_lookup(g_ld_preloads[i], elf_hash, name);
                    if (s != NULL) {
                        *lsi = g_ld_preloads[i];
                        goto done;
                    }
                }
            }

            /* Look for symbols in the local scope (the object who is
             * searching). This happens with C++ templates on x86 for some
             * reason.
             *
             * Notes on weak symbols:
             * The ELF specs are ambiguous about treatment of weak definitions in
             * dynamic linking.  Some systems return the first definition found
             * and some the first non-weak definition.   This is system dependent.
             * Here we return the first definition found for simplicity.  */

            s = soinfo_elf_lookup(si, elf_hash, name);
            if (s != nullptr) {
                *lsi = si;
                goto done;
            }

            /*
             * If this object was built with -Bsymbolic and symbol is not found
             * in the local scope, try to find the symbol in the main executable.
             */

            if (si->has_DT_SYMBOLIC) {
                DEBUG("%s: looking up %s in executable %s after local scope",
                      si->name, name, somain->name);
                s = soinfo_elf_lookup(somain, elf_hash, name);
                if (s != nullptr) {
                    *lsi = somain;
                    goto done;
                }

<<<<<<< HEAD
    /* Next, look for it in the preloads list */
    for (int i = 0; g_ld_preloads[i] != nullptr; i++) {
        s = soinfo_elf_lookup(g_ld_preloads[i], elf_hash, name);
        if (s != nullptr) {
            *lsi = g_ld_preloads[i];
            goto done;
=======
                /* Next, look for it in the preloads list */
                for (int i = 0; g_ld_preloads[i] != NULL; i++) {
                    s = soinfo_elf_lookup(g_ld_preloads[i], elf_hash, name);
                    if (s != NULL) {
                        *lsi = g_ld_preloads[i];
                        goto done;
                    }
                }
            }
>>>>>>> c191a8ad
        }
    }

    for (int i = 0; needed[i] != nullptr; i++) {
        DEBUG("%s: looking up %s in %s",
              si->name, name, needed[i]->name);
        s = soinfo_elf_lookup(needed[i], elf_hash, name);
        if (s != nullptr) {
            *lsi = needed[i];
            goto done;
        }
    }

done:
    if (s != nullptr) {
        TRACE_TYPE(LOOKUP, "si %s sym %s s->st_value = %p, "
                   "found in %s, base = %p, load bias = %p",
                   si->name, name, reinterpret_cast<void*>(s->st_value),
                   (*lsi)->name, reinterpret_cast<void*>((*lsi)->base),
                   reinterpret_cast<void*>((*lsi)->load_bias));
        return s;
    }

    return nullptr;
}



// Another soinfo list allocator to use in dlsym. We don't reuse
// SoinfoListAllocator because it is write-protected most of the time.
static LinkerAllocator<LinkedListEntry<soinfo>> g_soinfo_list_allocator_rw;
class SoinfoListAllocatorRW {
 public:
  static LinkedListEntry<soinfo>* alloc() {
    return g_soinfo_list_allocator_rw.alloc();
  }

  static void free(LinkedListEntry<soinfo>* ptr) {
    g_soinfo_list_allocator_rw.free(ptr);
  }
};

// This is used by dlsym(3).  It performs symbol lookup only within the
// specified soinfo object and its dependencies in breadth first order.
ElfW(Sym)* dlsym_handle_lookup(soinfo* si, soinfo** found, const char* name) {
  LinkedList<soinfo, SoinfoListAllocatorRW> visit_list;
  LinkedList<soinfo, SoinfoListAllocatorRW> visited;
  visit_list.push_back(si);
  soinfo* current_soinfo;
  while ((current_soinfo = visit_list.pop_front()) != nullptr) {
    if (visited.contains(current_soinfo)) {
      continue;
    }

    ElfW(Sym)* result = soinfo_elf_lookup(current_soinfo, elfhash(name), name);

    if (result != nullptr) {
      *found = current_soinfo;
      return result;
    }
    visited.push_back(current_soinfo);

    current_soinfo->get_children().for_each([&](soinfo* child) {
      visit_list.push_back(child);
    });
  }

  return nullptr;
}

/* This is used by dlsym(3) to performs a global symbol lookup. If the
   start value is null (for RTLD_DEFAULT), the search starts at the
   beginning of the global solist. Otherwise the search starts at the
   specified soinfo (for RTLD_NEXT).
 */
ElfW(Sym)* dlsym_linear_lookup(const char* name, soinfo** found, soinfo* start) {
  unsigned elf_hash = elfhash(name);

  if (start == nullptr) {
    start = solist;
  }

  ElfW(Sym)* s = nullptr;
  for (soinfo* si = start; (s == nullptr) && (si != nullptr); si = si->next) {
    s = soinfo_elf_lookup(si, elf_hash, name);
    if (s != nullptr) {
      *found = si;
      break;
    }
  }

  if (s != nullptr) {
    TRACE_TYPE(LOOKUP, "%s s->st_value = %p, found->base = %p",
               name, reinterpret_cast<void*>(s->st_value), reinterpret_cast<void*>((*found)->base));
  }

  return s;
}

soinfo* find_containing_library(const void* p) {
  ElfW(Addr) address = reinterpret_cast<ElfW(Addr)>(p);
  for (soinfo* si = solist; si != nullptr; si = si->next) {
    if (address >= si->base && address - si->base < si->size) {
      return si;
    }
  }
  return nullptr;
}

ElfW(Sym)* dladdr_find_symbol(soinfo* si, const void* addr) {
  ElfW(Addr) soaddr = reinterpret_cast<ElfW(Addr)>(addr) - si->base;

  // Search the library's symbol table for any defined symbol which
  // contains this address.
  for (size_t i = 0; i < si->nchain; ++i) {
    ElfW(Sym)* sym = &si->symtab[i];
    if (sym->st_shndx != SHN_UNDEF &&
        soaddr >= sym->st_value &&
        soaddr < sym->st_value + sym->st_size) {
      return sym;
    }
  }

  return nullptr;
}

static int open_library_on_path(const char* name, const char* const paths[]) {
  char buf[512];
  for (size_t i = 0; paths[i] != nullptr; ++i) {
    int n = __libc_format_buffer(buf, sizeof(buf), "%s/%s", paths[i], name);
    if (n < 0 || n >= static_cast<int>(sizeof(buf))) {
      PRINT("Warning: ignoring very long library path: %s/%s", paths[i], name);
      continue;
    }
    int fd = TEMP_FAILURE_RETRY(open(buf, O_RDONLY | O_CLOEXEC));
    if (fd != -1) {
      return fd;
    }
  }
  return -1;
}

static int open_library(const char* name) {
  TRACE("[ opening %s ]", name);

  // If the name contains a slash, we should attempt to open it directly and not search the paths.
  if (strchr(name, '/') != nullptr) {
    int fd = TEMP_FAILURE_RETRY(open(name, O_RDONLY | O_CLOEXEC));
    if (fd != -1) {
      return fd;
    }
    // ...but nvidia binary blobs (at least) rely on this behavior, so fall through for now.
#if defined(__LP64__)
    return -1;
#endif
  }

  // Otherwise we try LD_LIBRARY_PATH first, and fall back to the built-in well known paths.
  int fd = open_library_on_path(name, g_ld_library_paths);
  if (fd == -1) {
    fd = open_library_on_path(name, kDefaultLdPaths);
  }
  return fd;
}

static soinfo* load_library(const char* name, int dlflags, const android_dlextinfo* extinfo) {
    int fd = -1;
    ScopedFd file_guard(-1);

    if (extinfo != nullptr && (extinfo->flags & ANDROID_DLEXT_USE_LIBRARY_FD) != 0) {
      fd = extinfo->library_fd;
    } else {
      // Open the file.
      fd = open_library(name);
      if (fd == -1) {
        DL_ERR("library \"%s\" not found", name);
        return nullptr;
      }

      file_guard.reset(fd);
    }

    ElfReader elf_reader(name, fd);

    struct stat file_stat;
    if (TEMP_FAILURE_RETRY(fstat(fd, &file_stat)) != 0) {
      DL_ERR("unable to stat file for the library %s: %s", name, strerror(errno));
      return nullptr;
    }

    // Check for symlink and other situations where
    // file can have different names.
    for (soinfo* si = solist; si != nullptr; si = si->next) {
      if (si->get_st_dev() != 0 &&
          si->get_st_ino() != 0 &&
          si->get_st_dev() == file_stat.st_dev &&
          si->get_st_ino() == file_stat.st_ino) {
        TRACE("library \"%s\" is already loaded under different name/path \"%s\" - will return existing soinfo", name, si->name);
        return si;
      }
    }

    if ((dlflags & RTLD_NOLOAD) != 0) {
      return nullptr;
    }

    // Read the ELF header and load the segments.
    if (!elf_reader.Load(extinfo)) {
        return nullptr;
    }

    soinfo* si = soinfo_alloc(SEARCH_NAME(name), &file_stat);
    if (si == nullptr) {
        return nullptr;
    }
    si->base = elf_reader.load_start();
    si->size = elf_reader.load_size();
    si->load_bias = elf_reader.load_bias();
    si->phnum = elf_reader.phdr_count();
    si->phdr = elf_reader.loaded_phdr();

    // At this point we know that whatever is loaded @ base is a valid ELF
    // shared library whose segments are properly mapped in.
    TRACE("[ load_library base=%p size=%zu name='%s' ]",
          reinterpret_cast<void*>(si->base), si->size, si->name);

    if (!soinfo_link_image(si, extinfo)) {
      soinfo_free(si);
      return nullptr;
    }

    return si;
}

static soinfo *find_loaded_library_by_name(const char* name) {
  const char* search_name = SEARCH_NAME(name);
  for (soinfo* si = solist; si != nullptr; si = si->next) {
    if (!strcmp(search_name, si->name)) {
      return si;
    }
  }
  return nullptr;
}

static soinfo* find_library_internal(const char* name, int dlflags, const android_dlextinfo* extinfo) {
  if (name == nullptr) {
    return somain;
  }

  soinfo* si = find_loaded_library_by_name(name);

  // Library might still be loaded, the accurate detection
  // of this fact is done by load_library
  if (si == nullptr) {
    TRACE("[ '%s' has not been found by name.  Trying harder...]", name);
    si = load_library(name, dlflags, extinfo);
  }

  if (si != nullptr && (si->flags & FLAG_LINKED) == 0) {
    DL_ERR("recursive link to \"%s\"", si->name);
    return nullptr;
  }

  return si;
}

static soinfo* find_library(const char* name, int dlflags, const android_dlextinfo* extinfo) {
  soinfo* si = find_library_internal(name, dlflags, extinfo);
  if (si != nullptr) {
    si->ref_count++;
  }
  return si;
}

static void soinfo_unload(soinfo* si) {
  if (si->ref_count == 1) {
    TRACE("unloading '%s'", si->name);
    si->CallDestructors();

    if (si->has_min_version(0)) {
      // It is not safe to do si->get_children().for_each, because
      // during soinfo_free the child will concurrently modify the si->children
      // list, therefore we create a copy and use it to unload children.
      size_t children_count = si->get_children().size();
      soinfo* children[children_count];
      si->get_children().copy_to_array(children, children_count);

      for (size_t i = 0; i < children_count; ++i) {
        TRACE("%s needs to unload %s", si->name, children[i]->name);
        soinfo_unload(children[i]);
      }
    } else {
      for (ElfW(Dyn)* d = si->dynamic; d->d_tag != DT_NULL; ++d) {
        if (d->d_tag == DT_NEEDED) {
          const char* library_name = si->strtab + d->d_un.d_val;
          TRACE("%s needs to unload %s", si->name, library_name);
          soinfo* needed = find_library(library_name, RTLD_NOLOAD, nullptr);
          if (needed != nullptr) {
            soinfo_unload(needed);
          } else {
            // Not found: for example if symlink was deleted between dlopen and dlclose
            // Since we cannot really handle errors at this point - print and continue.
            PRINT("warning: couldn't find %s needed by %s on unload.", library_name, si->name);
          }
        }
      }
    }

    notify_gdb_of_unload(si);
    si->ref_count = 0;
    soinfo_free(si);
  } else {
    si->ref_count--;
    TRACE("not unloading '%s', decrementing ref_count to %zd", si->name, si->ref_count);
  }
}

void do_android_get_LD_LIBRARY_PATH(char* buffer, size_t buffer_size) {
  // Use basic string manipulation calls to avoid snprintf.
  // snprintf indirectly calls pthread_getspecific to get the size of a buffer.
  // When debug malloc is enabled, this call returns 0. This in turn causes
  // snprintf to do nothing, which causes libraries to fail to load.
  // See b/17302493 for further details.
  // Once the above bug is fixed, this code can be modified to use
  // snprintf again.
  size_t required_len = strlen(kDefaultLdPaths[0]) + strlen(kDefaultLdPaths[1]) + 2;
  if (buffer_size < required_len) {
    __libc_fatal("android_get_LD_LIBRARY_PATH failed, buffer too small: buffer len %zu, required len %zu",
                 buffer_size, required_len);
  }
  char* end = stpcpy(buffer, kDefaultLdPaths[0]);
  *end = ':';
  strcpy(end + 1, kDefaultLdPaths[1]);
}

void do_android_update_LD_LIBRARY_PATH(const char* ld_library_path) {
  if (!get_AT_SECURE()) {
    parse_LD_LIBRARY_PATH(ld_library_path);
  }
}

soinfo* do_dlopen(const char* name, int flags, const android_dlextinfo* extinfo) {
  if ((flags & ~(RTLD_NOW|RTLD_LAZY|RTLD_LOCAL|RTLD_GLOBAL|RTLD_NOLOAD)) != 0) {
    DL_ERR("invalid flags to dlopen: %x", flags);
    return nullptr;
  }
  if (extinfo != nullptr && ((extinfo->flags & ~(ANDROID_DLEXT_VALID_FLAG_BITS)) != 0)) {
    DL_ERR("invalid extended flags to android_dlopen_ext: %" PRIx64, extinfo->flags);
    return nullptr;
  }
  protect_data(PROT_READ | PROT_WRITE);
  soinfo* si = find_library(name, flags, extinfo);
  if (si != nullptr) {
    si->CallConstructors();
  }
  protect_data(PROT_READ);
  return si;
}

void do_dlclose(soinfo* si) {
  protect_data(PROT_READ | PROT_WRITE);
  soinfo_unload(si);
  protect_data(PROT_READ);
}

// ifuncs are only defined for x86
#if defined(__i386__)
static void soinfo_ifunc_relocate(soinfo* si, ElfW(Rel)* rel, unsigned count, soinfo* needed[]) {
  for (size_t idx = 0; idx < count; ++idx, ++rel) {
    ElfW(Sym)* s;
    soinfo* lsi;
    unsigned type = ELFW(R_TYPE)(rel->r_info);
    unsigned sym = ELFW(R_SYM)(rel->r_info);
    ElfW(Addr) reloc = static_cast<ElfW(Addr)>(rel->r_offset + si->load_bias);
    ElfW(Addr) sym_addr = 0;
    const char* sym_name = nullptr;
    sym_name = reinterpret_cast<const char*>(si->strtab + si->symtab[sym].st_name);
    s = soinfo_do_lookup(si, sym_name, &lsi, needed);

    if (ELF_ST_TYPE(s->st_info) == STT_GNU_IFUNC && type == R_386_JMP_SLOT) {
      TRACE("IFUNC RELOCATION, PASS 2: %p",  (void*)(sym_addr));
      ElfW(Addr) (*ifunc_ptr)();
      ifunc_ptr = reinterpret_cast<ElfW(Addr)(*)()>(s->st_value + si->base);
      *reinterpret_cast<ElfW(Addr)*>(reloc) = ifunc_ptr();
    }
  }
}
#endif

#if defined(__x86_64__)
static void soinfo_ifunc_relocate(soinfo* si, ElfW(Rela)* rela, unsigned count, soinfo* needed[]) {
  for (size_t idx = 0; idx < count; ++idx, ++rela) {
    ElfW(Sym)* s;
    soinfo* lsi;
    unsigned type = ELFW(R_TYPE)(rela->r_info);
    unsigned sym = ELFW(R_SYM)(rela->r_info);
    ElfW(Addr) reloc = static_cast<ElfW(Addr)>(rela->r_offset + si->load_bias);
    ElfW(Addr) sym_addr = 0;
    const char* sym_name = nullptr;
    sym_name = reinterpret_cast<const char*>(si->strtab + si->symtab[sym].st_name);
    s = soinfo_do_lookup(si, sym_name, &lsi, needed);

    if (ELF_ST_TYPE(s->st_info) == STT_GNU_IFUNC && type == R_X86_64_JUMP_SLOT) {
      TRACE("IFUNC RELOCATION, PASS 2: %p",  (void*)(sym_addr + rela->r_addend));
      ElfW(Addr) (*ifunc_ptr)();
      ifunc_ptr = reinterpret_cast<ElfW(Addr)(*)()>(s->st_value + si->base);
      *reinterpret_cast<ElfW(Addr)*>(reloc) = ifunc_ptr();
    }
  }
}
#endif

#if defined(USE_RELA)
static int soinfo_relocate(soinfo* si, ElfW(Rela)* rela, unsigned count, soinfo* needed[]) {
  ElfW(Sym)* s;
  soinfo* lsi;

  for (size_t idx = 0; idx < count; ++idx, ++rela) {
    unsigned type = ELFW(R_TYPE)(rela->r_info);
    unsigned sym = ELFW(R_SYM)(rela->r_info);
    ElfW(Addr) reloc = static_cast<ElfW(Addr)>(rela->r_offset + si->load_bias);
    ElfW(Addr) sym_addr = 0;
    const char* sym_name = nullptr;

    DEBUG("Processing '%s' relocation at index %zd", si->name, idx);
    if (type == 0) { // R_*_NONE
      continue;
    }
    if (sym != 0) {
      sym_name = reinterpret_cast<const char*>(si->strtab + si->symtab[sym].st_name);
      s = soinfo_do_lookup(si, sym_name, &lsi, needed);
      if (s == nullptr) {
        // We only allow an undefined symbol if this is a weak reference...
        s = &si->symtab[sym];
        if (ELF_ST_BIND(s->st_info) != STB_WEAK) {
          DL_ERR("cannot locate symbol \"%s\" referenced by \"%s\"...", sym_name, si->name);
          return -1;
        }

        /* IHI0044C AAELF 4.5.1.1:

           Libraries are not searched to resolve weak references.
           It is not an error for a weak reference to remain unsatisfied.

           During linking, the value of an undefined weak reference is:
           - Zero if the relocation type is absolute
           - The address of the place if the relocation is pc-relative
           - The address of nominal base address if the relocation
             type is base-relative.
         */

        switch (type) {
#if defined(__aarch64__)
        case R_AARCH64_JUMP_SLOT:
        case R_AARCH64_GLOB_DAT:
        case R_AARCH64_ABS64:
        case R_AARCH64_ABS32:
        case R_AARCH64_ABS16:
        case R_AARCH64_RELATIVE:
          /*
           * The sym_addr was initialized to be zero above, or the relocation
           * code below does not care about value of sym_addr.
           * No need to do anything.
           */
          break;
#elif defined(__x86_64__)
        case R_X86_64_JUMP_SLOT:
        case R_X86_64_GLOB_DAT:
        case R_X86_64_32:
        case R_X86_64_64:
        case R_X86_64_RELATIVE:
          // No need to do anything.
          break;
        case R_X86_64_PC32:
          sym_addr = reloc;
          break;
#endif
        default:
          DL_ERR("unknown weak reloc type %d @ %p (%zu)", type, rela, idx);
          return -1;
        }
      } else {
        // We got a definition.
        sym_addr = static_cast<ElfW(Addr)>(s->st_value + lsi->load_bias);
      }
      count_relocation(kRelocSymbol);
    } else {
      s = nullptr;
    }

    switch (type) {
#if defined(__aarch64__)
    case R_AARCH64_JUMP_SLOT:
        count_relocation(kRelocAbsolute);
        MARK(rela->r_offset);
        TRACE_TYPE(RELO, "RELO JMP_SLOT %16llx <- %16llx %s\n",
                   reloc, (sym_addr + rela->r_addend), sym_name);
        *reinterpret_cast<ElfW(Addr)*>(reloc) = (sym_addr + rela->r_addend);
        break;
    case R_AARCH64_GLOB_DAT:
        count_relocation(kRelocAbsolute);
        MARK(rela->r_offset);
        TRACE_TYPE(RELO, "RELO GLOB_DAT %16llx <- %16llx %s\n",
                   reloc, (sym_addr + rela->r_addend), sym_name);
        *reinterpret_cast<ElfW(Addr)*>(reloc) = (sym_addr + rela->r_addend);
        break;
    case R_AARCH64_ABS64:
        count_relocation(kRelocAbsolute);
        MARK(rela->r_offset);
        TRACE_TYPE(RELO, "RELO ABS64 %16llx <- %16llx %s\n",
                   reloc, (sym_addr + rela->r_addend), sym_name);
        *reinterpret_cast<ElfW(Addr)*>(reloc) += (sym_addr + rela->r_addend);
        break;
    case R_AARCH64_ABS32:
        count_relocation(kRelocAbsolute);
        MARK(rela->r_offset);
        TRACE_TYPE(RELO, "RELO ABS32 %16llx <- %16llx %s\n",
                   reloc, (sym_addr + rela->r_addend), sym_name);
        if ((static_cast<ElfW(Addr)>(INT32_MIN) <= (*reinterpret_cast<ElfW(Addr)*>(reloc) + (sym_addr + rela->r_addend))) &&
            ((*reinterpret_cast<ElfW(Addr)*>(reloc) + (sym_addr + rela->r_addend)) <= static_cast<ElfW(Addr)>(UINT32_MAX))) {
            *reinterpret_cast<ElfW(Addr)*>(reloc) += (sym_addr + rela->r_addend);
        } else {
            DL_ERR("0x%016llx out of range 0x%016llx to 0x%016llx",
                   (*reinterpret_cast<ElfW(Addr)*>(reloc) + (sym_addr + rela->r_addend)),
                   static_cast<ElfW(Addr)>(INT32_MIN),
                   static_cast<ElfW(Addr)>(UINT32_MAX));
            return -1;
        }
        break;
    case R_AARCH64_ABS16:
        count_relocation(kRelocAbsolute);
        MARK(rela->r_offset);
        TRACE_TYPE(RELO, "RELO ABS16 %16llx <- %16llx %s\n",
                   reloc, (sym_addr + rela->r_addend), sym_name);
        if ((static_cast<ElfW(Addr)>(INT16_MIN) <= (*reinterpret_cast<ElfW(Addr)*>(reloc) + (sym_addr + rela->r_addend))) &&
            ((*reinterpret_cast<ElfW(Addr)*>(reloc) + (sym_addr + rela->r_addend)) <= static_cast<ElfW(Addr)>(UINT16_MAX))) {
            *reinterpret_cast<ElfW(Addr)*>(reloc) += (sym_addr + rela->r_addend);
        } else {
            DL_ERR("0x%016llx out of range 0x%016llx to 0x%016llx",
                   (*reinterpret_cast<ElfW(Addr)*>(reloc) + (sym_addr + rela->r_addend)),
                   static_cast<ElfW(Addr)>(INT16_MIN),
                   static_cast<ElfW(Addr)>(UINT16_MAX));
            return -1;
        }
        break;
    case R_AARCH64_PREL64:
        count_relocation(kRelocRelative);
        MARK(rela->r_offset);
        TRACE_TYPE(RELO, "RELO REL64 %16llx <- %16llx - %16llx %s\n",
                   reloc, (sym_addr + rela->r_addend), rela->r_offset, sym_name);
        *reinterpret_cast<ElfW(Addr)*>(reloc) += (sym_addr + rela->r_addend) - rela->r_offset;
        break;
    case R_AARCH64_PREL32:
        count_relocation(kRelocRelative);
        MARK(rela->r_offset);
        TRACE_TYPE(RELO, "RELO REL32 %16llx <- %16llx - %16llx %s\n",
                   reloc, (sym_addr + rela->r_addend), rela->r_offset, sym_name);
        if ((static_cast<ElfW(Addr)>(INT32_MIN) <= (*reinterpret_cast<ElfW(Addr)*>(reloc) + ((sym_addr + rela->r_addend) - rela->r_offset))) &&
            ((*reinterpret_cast<ElfW(Addr)*>(reloc) + ((sym_addr + rela->r_addend) - rela->r_offset)) <= static_cast<ElfW(Addr)>(UINT32_MAX))) {
            *reinterpret_cast<ElfW(Addr)*>(reloc) += ((sym_addr + rela->r_addend) - rela->r_offset);
        } else {
            DL_ERR("0x%016llx out of range 0x%016llx to 0x%016llx",
                   (*reinterpret_cast<ElfW(Addr)*>(reloc) + ((sym_addr + rela->r_addend) - rela->r_offset)),
                   static_cast<ElfW(Addr)>(INT32_MIN),
                   static_cast<ElfW(Addr)>(UINT32_MAX));
            return -1;
        }
        break;
    case R_AARCH64_PREL16:
        count_relocation(kRelocRelative);
        MARK(rela->r_offset);
        TRACE_TYPE(RELO, "RELO REL16 %16llx <- %16llx - %16llx %s\n",
                   reloc, (sym_addr + rela->r_addend), rela->r_offset, sym_name);
        if ((static_cast<ElfW(Addr)>(INT16_MIN) <= (*reinterpret_cast<ElfW(Addr)*>(reloc) + ((sym_addr + rela->r_addend) - rela->r_offset))) &&
            ((*reinterpret_cast<ElfW(Addr)*>(reloc) + ((sym_addr + rela->r_addend) - rela->r_offset)) <= static_cast<ElfW(Addr)>(UINT16_MAX))) {
            *reinterpret_cast<ElfW(Addr)*>(reloc) += ((sym_addr + rela->r_addend) - rela->r_offset);
        } else {
            DL_ERR("0x%016llx out of range 0x%016llx to 0x%016llx",
                   (*reinterpret_cast<ElfW(Addr)*>(reloc) + ((sym_addr + rela->r_addend) - rela->r_offset)),
                   static_cast<ElfW(Addr)>(INT16_MIN),
                   static_cast<ElfW(Addr)>(UINT16_MAX));
            return -1;
        }
        break;

    case R_AARCH64_RELATIVE:
        count_relocation(kRelocRelative);
        MARK(rela->r_offset);
        if (sym) {
            DL_ERR("odd RELATIVE form...");
            return -1;
        }
        TRACE_TYPE(RELO, "RELO RELATIVE %16llx <- %16llx\n",
                   reloc, (si->base + rela->r_addend));
        *reinterpret_cast<ElfW(Addr)*>(reloc) = (si->base + rela->r_addend);
        break;

    case R_AARCH64_COPY:
        /*
         * ET_EXEC is not supported so this should not happen.
         *
         * http://infocenter.arm.com/help/topic/com.arm.doc.ihi0044d/IHI0044D_aaelf.pdf
         *
         * Section 4.7.1.10 "Dynamic relocations"
         * R_AARCH64_COPY may only appear in executable objects where e_type is
         * set to ET_EXEC.
         */
        DL_ERR("%s R_AARCH64_COPY relocations are not supported", si->name);
        return -1;
    case R_AARCH64_TLS_TPREL64:
        TRACE_TYPE(RELO, "RELO TLS_TPREL64 *** %16llx <- %16llx - %16llx\n",
                   reloc, (sym_addr + rela->r_addend), rela->r_offset);
        break;
    case R_AARCH64_TLS_DTPREL32:
        TRACE_TYPE(RELO, "RELO TLS_DTPREL32 *** %16llx <- %16llx - %16llx\n",
                   reloc, (sym_addr + rela->r_addend), rela->r_offset);
        break;
#elif defined(__x86_64__)
    case R_X86_64_JUMP_SLOT:
      count_relocation(kRelocAbsolute);
      MARK(rela->r_offset);
      TRACE_TYPE(RELO, "RELO JMP_SLOT %08zx <- %08zx %s", static_cast<size_t>(reloc),
                 static_cast<size_t>(sym_addr + rela->r_addend), sym_name);
      if (ELF_ST_TYPE(s->st_info) == STT_GNU_IFUNC) {
        si->set_has_ifuncs(true);
      } else {
        *reinterpret_cast<ElfW(Addr)*>(reloc) = sym_addr + rela->r_addend;
      }
      break;
    case R_X86_64_GLOB_DAT:
      count_relocation(kRelocAbsolute);
      MARK(rela->r_offset);
      TRACE_TYPE(RELO, "RELO GLOB_DAT %08zx <- %08zx %s", static_cast<size_t>(reloc),
                 static_cast<size_t>(sym_addr + rela->r_addend), sym_name);
      *reinterpret_cast<ElfW(Addr)*>(reloc) = sym_addr + rela->r_addend;
      break;
    case R_X86_64_RELATIVE:
      count_relocation(kRelocRelative);
      MARK(rela->r_offset);
      if (sym) {
        DL_ERR("odd RELATIVE form...");
        return -1;
      }
      TRACE_TYPE(RELO, "RELO RELATIVE %08zx <- +%08zx", static_cast<size_t>(reloc),
                 static_cast<size_t>(si->base));
      *reinterpret_cast<ElfW(Addr)*>(reloc) = si->base + rela->r_addend;
      break;
    case R_X86_64_32:
      count_relocation(kRelocRelative);
      MARK(rela->r_offset);
      TRACE_TYPE(RELO, "RELO R_X86_64_32 %08zx <- +%08zx %s", static_cast<size_t>(reloc),
                 static_cast<size_t>(sym_addr), sym_name);
      *reinterpret_cast<ElfW(Addr)*>(reloc) = sym_addr + rela->r_addend;
      break;
    case R_X86_64_64:
      count_relocation(kRelocRelative);
      MARK(rela->r_offset);
      TRACE_TYPE(RELO, "RELO R_X86_64_64 %08zx <- +%08zx %s", static_cast<size_t>(reloc),
                 static_cast<size_t>(sym_addr), sym_name);
      *reinterpret_cast<ElfW(Addr)*>(reloc) = sym_addr + rela->r_addend;
      break;
    case R_X86_64_PC32:
      count_relocation(kRelocRelative);
      MARK(rela->r_offset);
      TRACE_TYPE(RELO, "RELO R_X86_64_PC32 %08zx <- +%08zx (%08zx - %08zx) %s",
                 static_cast<size_t>(reloc), static_cast<size_t>(sym_addr - reloc),
                 static_cast<size_t>(sym_addr), static_cast<size_t>(reloc), sym_name);
      *reinterpret_cast<ElfW(Addr)*>(reloc) = sym_addr + rela->r_addend - reloc;
      break;
#endif

    default:
      DL_ERR("unknown reloc type %d @ %p (%zu)", type, rela, idx);
      return -1;
    }
  }
  return 0;
}

#else // REL, not RELA.

static int soinfo_relocate(soinfo* si, ElfW(Rel)* rel, unsigned count, soinfo* needed[]) {
    ElfW(Sym)* s;
    soinfo* lsi;

    for (size_t idx = 0; idx < count; ++idx, ++rel) {
        unsigned type = ELFW(R_TYPE)(rel->r_info);
        // TODO: don't use unsigned for 'sym'. Use uint32_t or ElfW(Addr) instead.
        unsigned sym = ELFW(R_SYM)(rel->r_info);
        ElfW(Addr) reloc = static_cast<ElfW(Addr)>(rel->r_offset + si->load_bias);
        ElfW(Addr) sym_addr = 0;
        const char* sym_name = nullptr;

        DEBUG("Processing '%s' relocation at index %zd", si->name, idx);
        if (type == 0) { // R_*_NONE
            continue;
        }
        if (sym != 0) {
            sym_name = reinterpret_cast<const char*>(si->strtab + si->symtab[sym].st_name);
            s = soinfo_do_lookup(si, sym_name, &lsi, needed);
            if (s == nullptr) {
                // We only allow an undefined symbol if this is a weak reference...
                s = &si->symtab[sym];
                if (ELF_ST_BIND(s->st_info) != STB_WEAK) {
                    DL_ERR("cannot locate symbol \"%s\" referenced by \"%s\"...", sym_name, si->name);
                    return -1;
                }

                /* IHI0044C AAELF 4.5.1.1:

                   Libraries are not searched to resolve weak references.
                   It is not an error for a weak reference to remain
                   unsatisfied.

                   During linking, the value of an undefined weak reference is:
                   - Zero if the relocation type is absolute
                   - The address of the place if the relocation is pc-relative
                   - The address of nominal base address if the relocation
                     type is base-relative.
                  */

                switch (type) {
#if defined(__arm__)
                case R_ARM_JUMP_SLOT:
                case R_ARM_GLOB_DAT:
                case R_ARM_ABS32:
                case R_ARM_RELATIVE:    /* Don't care. */
                    // sym_addr was initialized to be zero above or relocation
                    // code below does not care about value of sym_addr.
                    // No need to do anything.
                    break;
#elif defined(__i386__)
                case R_386_JMP_SLOT:
                case R_386_GLOB_DAT:
                case R_386_32:
                case R_386_RELATIVE:    /* Don't care. */
                    // sym_addr was initialized to be zero above or relocation
                    // code below does not care about value of sym_addr.
                    // No need to do anything.
                    break;
                case R_386_PC32:
                    sym_addr = reloc;
                    break;
#endif

#if defined(__arm__)
                case R_ARM_COPY:
                    // Fall through. Can't really copy if weak symbol is not found at run-time.
#endif
                default:
                    DL_ERR("unknown weak reloc type %d @ %p (%zu)", type, rel, idx);
                    return -1;
                }
            } else {
                // We got a definition.
                sym_addr = static_cast<ElfW(Addr)>(s->st_value + lsi->load_bias);
            }
            count_relocation(kRelocSymbol);
        } else {
            s = nullptr;
        }

        switch (type) {
#if defined(__arm__)
        case R_ARM_JUMP_SLOT:
            count_relocation(kRelocAbsolute);
            MARK(rel->r_offset);
            TRACE_TYPE(RELO, "RELO JMP_SLOT %08x <- %08x %s", reloc, sym_addr, sym_name);
            *reinterpret_cast<ElfW(Addr)*>(reloc) = sym_addr;
            break;
        case R_ARM_GLOB_DAT:
            count_relocation(kRelocAbsolute);
            MARK(rel->r_offset);
            TRACE_TYPE(RELO, "RELO GLOB_DAT %08x <- %08x %s", reloc, sym_addr, sym_name);
            *reinterpret_cast<ElfW(Addr)*>(reloc) = sym_addr;
            break;
        case R_ARM_ABS32:
            count_relocation(kRelocAbsolute);
            MARK(rel->r_offset);
            TRACE_TYPE(RELO, "RELO ABS %08x <- %08x %s", reloc, sym_addr, sym_name);
            *reinterpret_cast<ElfW(Addr)*>(reloc) += sym_addr;
            break;
        case R_ARM_REL32:
            count_relocation(kRelocRelative);
            MARK(rel->r_offset);
            TRACE_TYPE(RELO, "RELO REL32 %08x <- %08x - %08x %s",
                       reloc, sym_addr, rel->r_offset, sym_name);
            *reinterpret_cast<ElfW(Addr)*>(reloc) += sym_addr - rel->r_offset;
            break;
        case R_ARM_COPY:
            /*
             * ET_EXEC is not supported so this should not happen.
             *
             * http://infocenter.arm.com/help/topic/com.arm.doc.ihi0044d/IHI0044D_aaelf.pdf
             *
             * Section 4.7.1.10 "Dynamic relocations"
             * R_ARM_COPY may only appear in executable objects where e_type is
             * set to ET_EXEC.
             */
            DL_ERR("%s R_ARM_COPY relocations are not supported", si->name);
            return -1;
#elif defined(__i386__)
        case R_386_JMP_SLOT:
            count_relocation(kRelocAbsolute);
            MARK(rel->r_offset);
            TRACE_TYPE(RELO, "RELO JMP_SLOT %08x <- %08x %s", reloc, sym_addr, sym_name);
            if (ELF_ST_TYPE(s->st_info) == STT_GNU_IFUNC) {
              si->set_has_ifuncs(true);
            } else {
              *reinterpret_cast<ElfW(Addr)*>(reloc) = sym_addr;
            }
            break;
        case R_386_GLOB_DAT:
            count_relocation(kRelocAbsolute);
            MARK(rel->r_offset);
            TRACE_TYPE(RELO, "RELO GLOB_DAT %08x <- %08x %s", reloc, sym_addr, sym_name);
            *reinterpret_cast<ElfW(Addr)*>(reloc) = sym_addr;
            break;
        case R_386_32:
            count_relocation(kRelocRelative);
            MARK(rel->r_offset);
            TRACE_TYPE(RELO, "RELO R_386_32 %08x <- +%08x %s", reloc, sym_addr, sym_name);
            *reinterpret_cast<ElfW(Addr)*>(reloc) += sym_addr;
            break;
        case R_386_PC32:
            count_relocation(kRelocRelative);
            MARK(rel->r_offset);
            TRACE_TYPE(RELO, "RELO R_386_PC32 %08x <- +%08x (%08x - %08x) %s",
                       reloc, (sym_addr - reloc), sym_addr, reloc, sym_name);
            *reinterpret_cast<ElfW(Addr)*>(reloc) += (sym_addr - reloc);
            break;
#elif defined(__mips__)
        case R_MIPS_REL32:
#if defined(__LP64__)
            // MIPS Elf64_Rel entries contain compound relocations
            // We only handle the R_MIPS_NONE|R_MIPS_64|R_MIPS_REL32 case
            if (ELF64_R_TYPE2(rel->r_info) != R_MIPS_64 ||
                ELF64_R_TYPE3(rel->r_info) != R_MIPS_NONE) {
                DL_ERR("Unexpected compound relocation type:%d type2:%d type3:%d @ %p (%zu)",
                       type, (unsigned)ELF64_R_TYPE2(rel->r_info),
                       (unsigned)ELF64_R_TYPE3(rel->r_info), rel, idx);
                return -1;
            }
#endif
            count_relocation(kRelocAbsolute);
            MARK(rel->r_offset);
            TRACE_TYPE(RELO, "RELO REL32 %08zx <- %08zx %s", static_cast<size_t>(reloc),
                       static_cast<size_t>(sym_addr), sym_name ? sym_name : "*SECTIONHDR*");
            if (s) {
                *reinterpret_cast<ElfW(Addr)*>(reloc) += sym_addr;
            } else {
                *reinterpret_cast<ElfW(Addr)*>(reloc) += si->base;
            }
            break;
#endif

#if defined(__arm__)
        case R_ARM_RELATIVE:
#elif defined(__i386__)
        case R_386_RELATIVE:
#endif
            count_relocation(kRelocRelative);
            MARK(rel->r_offset);
            if (sym) {
                DL_ERR("odd RELATIVE form...");
                return -1;
            }
            TRACE_TYPE(RELO, "RELO RELATIVE %p <- +%p",
                       reinterpret_cast<void*>(reloc), reinterpret_cast<void*>(si->base));
            *reinterpret_cast<ElfW(Addr)*>(reloc) += si->base;
            break;

        default:
            DL_ERR("unknown reloc type %d @ %p (%zu)", type, rel, idx);
            return -1;
        }
    }
    return 0;
}
#endif

#if defined(__mips__)
static bool mips_relocate_got(soinfo* si, soinfo* needed[]) {
    ElfW(Addr)** got = si->plt_got;
    if (got == nullptr) {
        return true;
    }
    unsigned local_gotno = si->mips_local_gotno;
    unsigned gotsym = si->mips_gotsym;
    unsigned symtabno = si->mips_symtabno;
    ElfW(Sym)* symtab = si->symtab;

    // got[0] is the address of the lazy resolver function.
    // got[1] may be used for a GNU extension.
    // Set it to a recognizable address in case someone calls it (should be _rtld_bind_start).
    // FIXME: maybe this should be in a separate routine?
    if ((si->flags & FLAG_LINKER) == 0) {
        size_t g = 0;
        got[g++] = reinterpret_cast<ElfW(Addr)*>(0xdeadbeef);
        if (reinterpret_cast<intptr_t>(got[g]) < 0) {
            got[g++] = reinterpret_cast<ElfW(Addr)*>(0xdeadfeed);
        }
        // Relocate the local GOT entries.
        for (; g < local_gotno; g++) {
            got[g] = reinterpret_cast<ElfW(Addr)*>(reinterpret_cast<uintptr_t>(got[g]) + si->load_bias);
        }
    }

    // Now for the global GOT entries...
    ElfW(Sym)* sym = symtab + gotsym;
    got = si->plt_got + local_gotno;
    for (size_t g = gotsym; g < symtabno; g++, sym++, got++) {
        // This is an undefined reference... try to locate it.
        const char* sym_name = si->strtab + sym->st_name;
        soinfo* lsi;
        ElfW(Sym)* s = soinfo_do_lookup(si, sym_name, &lsi, needed);
        if (s == nullptr) {
            // We only allow an undefined symbol if this is a weak reference.
            s = &symtab[g];
            if (ELF_ST_BIND(s->st_info) != STB_WEAK) {
                DL_ERR("cannot locate \"%s\"...", sym_name);
                return false;
            }
            *got = 0;
        } else {
            // FIXME: is this sufficient?
            // For reference see NetBSD link loader
            // http://cvsweb.netbsd.org/bsdweb.cgi/src/libexec/ld.elf_so/arch/mips/mips_reloc.c?rev=1.53&content-type=text/x-cvsweb-markup
            *got = reinterpret_cast<ElfW(Addr)*>(lsi->load_bias + s->st_value);
        }
    }
    return true;
}
#endif

void soinfo::CallArray(const char* array_name __unused, linker_function_t* functions, size_t count, bool reverse) {
  if (functions == nullptr) {
    return;
  }

  TRACE("[ Calling %s (size %zd) @ %p for '%s' ]", array_name, count, functions, name);

  int begin = reverse ? (count - 1) : 0;
  int end = reverse ? -1 : count;
  int step = reverse ? -1 : 1;

  for (int i = begin; i != end; i += step) {
    TRACE("[ %s[%d] == %p ]", array_name, i, functions[i]);
    CallFunction("function", functions[i]);
  }

  TRACE("[ Done calling %s for '%s' ]", array_name, name);
}

void soinfo::CallFunction(const char* function_name __unused, linker_function_t function) {
  if (function == nullptr || reinterpret_cast<uintptr_t>(function) == static_cast<uintptr_t>(-1)) {
    return;
  }

  TRACE("[ Calling %s @ %p for '%s' ]", function_name, function, name);
  function();
  TRACE("[ Done calling %s @ %p for '%s' ]", function_name, function, name);

  // The function may have called dlopen(3) or dlclose(3), so we need to ensure our data structures
  // are still writable. This happens with our debug malloc (see http://b/7941716).
  protect_data(PROT_READ | PROT_WRITE);
}

void soinfo::CallPreInitConstructors() {
  // DT_PREINIT_ARRAY functions are called before any other constructors for executables,
  // but ignored in a shared library.
  CallArray("DT_PREINIT_ARRAY", preinit_array, preinit_array_count, false);
}

void soinfo::CallConstructors() {
  if (constructors_called) {
    return;
  }

  // We set constructors_called before actually calling the constructors, otherwise it doesn't
  // protect against recursive constructor calls. One simple example of constructor recursion
  // is the libc debug malloc, which is implemented in libc_malloc_debug_leak.so:
  // 1. The program depends on libc, so libc's constructor is called here.
  // 2. The libc constructor calls dlopen() to load libc_malloc_debug_leak.so.
  // 3. dlopen() calls the constructors on the newly created
  //    soinfo for libc_malloc_debug_leak.so.
  // 4. The debug .so depends on libc, so CallConstructors is
  //    called again with the libc soinfo. If it doesn't trigger the early-
  //    out above, the libc constructor will be called again (recursively!).
  constructors_called = true;

  if ((flags & FLAG_EXE) == 0 && preinit_array != nullptr) {
    // The GNU dynamic linker silently ignores these, but we warn the developer.
    PRINT("\"%s\": ignoring %zd-entry DT_PREINIT_ARRAY in shared library!",
          name, preinit_array_count);
  }

  get_children().for_each([] (soinfo* si) {
    si->CallConstructors();
  });

  TRACE("\"%s\": calling constructors", name);

  // DT_INIT should be called before DT_INIT_ARRAY if both are present.
  CallFunction("DT_INIT", init_func);
  CallArray("DT_INIT_ARRAY", init_array, init_array_count, false);

  resolve_ifunc_symbols();
}

void soinfo::CallDestructors() {
  TRACE("\"%s\": calling destructors", name);

  // DT_FINI_ARRAY must be parsed in reverse order.
  CallArray("DT_FINI_ARRAY", fini_array, fini_array_count, true);

  // DT_FINI should be called after DT_FINI_ARRAY if both are present.
  CallFunction("DT_FINI", fini_func);

  // This is needed on second call to dlopen
  // after library has been unloaded with RTLD_NODELETE
  constructors_called = false;
}

void soinfo::add_child(soinfo* child) {
  if (has_min_version(0)) {
    this->children.push_front(child);
    child->parents.push_front(this);
  }
}

void soinfo::remove_all_links() {
  if (!has_min_version(0)) {
    return;
  }

  // 1. Untie connected soinfos from 'this'.
  children.for_each([&] (soinfo* child) {
    child->parents.remove_if([&] (const soinfo* parent) {
      return parent == this;
    });
  });

  parents.for_each([&] (soinfo* parent) {
    parent->children.remove_if([&] (const soinfo* child) {
      return child == this;
    });
  });

  // 2. Once everything untied - clear local lists.
  parents.clear();
  children.clear();
}

void soinfo::set_st_dev(dev_t dev) {
  if (has_min_version(0)) {
    st_dev = dev;
  }
}

void soinfo::set_st_ino(ino_t ino) {
  if (has_min_version(0)) {
    st_ino = ino;
  }
}

void soinfo::set_has_ifuncs(bool ifuncs) {
  if (has_min_version(1)) {
    has_ifuncs = ifuncs;
  }
}

dev_t soinfo::get_st_dev() {
  if (has_min_version(0)) {
    return st_dev;
  }

  return 0;
};

ino_t soinfo::get_st_ino() {
  if (has_min_version(0)) {
    return st_ino;
  }

  return 0;
}

bool soinfo::get_has_ifuncs() {
  if (has_min_version(1)) {
    return has_ifuncs;
  }

  return false;
}

// This is a return on get_children() in case
// 'this->flags' does not have FLAG_NEW_SOINFO set.
static soinfo::soinfo_list_t g_empty_list;

soinfo::soinfo_list_t& soinfo::get_children() {
  if (has_min_version(0)) {
    return this->children;
  }

  return g_empty_list;
}

/* Force any of the closed stdin, stdout and stderr to be associated with
   /dev/null. */
static int nullify_closed_stdio() {
    int dev_null, i, status;
    int return_value = 0;

    dev_null = TEMP_FAILURE_RETRY(open("/dev/null", O_RDWR));
    if (dev_null < 0) {
        DL_ERR("cannot open /dev/null: %s", strerror(errno));
        return -1;
    }
    TRACE("[ Opened /dev/null file-descriptor=%d]", dev_null);

    /* If any of the stdio file descriptors is valid and not associated
       with /dev/null, dup /dev/null to it.  */
    for (i = 0; i < 3; i++) {
        /* If it is /dev/null already, we are done. */
        if (i == dev_null) {
            continue;
        }

        TRACE("[ Nullifying stdio file descriptor %d]", i);
        status = TEMP_FAILURE_RETRY(fcntl(i, F_GETFL));

        /* If file is opened, we are good. */
        if (status != -1) {
            continue;
        }

        /* The only error we allow is that the file descriptor does not
           exist, in which case we dup /dev/null to it. */
        if (errno != EBADF) {
            DL_ERR("fcntl failed: %s", strerror(errno));
            return_value = -1;
            continue;
        }

        /* Try dupping /dev/null to this stdio file descriptor and
           repeat if there is a signal.  Note that any errors in closing
           the stdio descriptor are lost.  */
        status = TEMP_FAILURE_RETRY(dup2(dev_null, i));
        if (status < 0) {
            DL_ERR("dup2 failed: %s", strerror(errno));
            return_value = -1;
            continue;
        }
    }

    /* If /dev/null is not one of the stdio file descriptors, close it. */
    if (dev_null > 2) {
        TRACE("[ Closing /dev/null file-descriptor=%d]", dev_null);
        status = TEMP_FAILURE_RETRY(close(dev_null));
        if (status == -1) {
            DL_ERR("close failed: %s", strerror(errno));
            return_value = -1;
        }
    }

    return return_value;
}

static bool soinfo_link_image(soinfo* si, const android_dlextinfo* extinfo) {
    /* "base" might wrap around UINT32_MAX. */
    ElfW(Addr) base = si->load_bias;
    const ElfW(Phdr)* phdr = si->phdr;
    int phnum = si->phnum;
    bool relocating_linker = (si->flags & FLAG_LINKER) != 0;

    /* We can't debug anything until the linker is relocated */
    if (!relocating_linker) {
        INFO("[ linking %s ]", si->name);
        DEBUG("si->base = %p si->flags = 0x%08x", reinterpret_cast<void*>(si->base), si->flags);
    }

    /* Extract dynamic section */
    size_t dynamic_count;
    ElfW(Word) dynamic_flags;
    phdr_table_get_dynamic_section(phdr, phnum, base, &si->dynamic,
                                   &dynamic_count, &dynamic_flags);
    if (si->dynamic == nullptr) {
        if (!relocating_linker) {
            DL_ERR("missing PT_DYNAMIC in \"%s\"", si->name);
        }
        return false;
    } else {
        if (!relocating_linker) {
            DEBUG("dynamic = %p", si->dynamic);
        }
    }

#if defined(__arm__)
    (void) phdr_table_get_arm_exidx(phdr, phnum, base,
                                    &si->ARM_exidx, &si->ARM_exidx_count);
#endif

    // Extract useful information from dynamic section.
    uint32_t needed_count = 0;
    for (ElfW(Dyn)* d = si->dynamic; d->d_tag != DT_NULL; ++d) {
        DEBUG("d = %p, d[0](tag) = %p d[1](val) = %p",
              d, reinterpret_cast<void*>(d->d_tag), reinterpret_cast<void*>(d->d_un.d_val));
        switch (d->d_tag) {
        case DT_HASH:
            si->nbucket = reinterpret_cast<uint32_t*>(base + d->d_un.d_ptr)[0];
            si->nchain = reinterpret_cast<uint32_t*>(base + d->d_un.d_ptr)[1];
            si->bucket = reinterpret_cast<uint32_t*>(base + d->d_un.d_ptr + 8);
            si->chain = reinterpret_cast<uint32_t*>(base + d->d_un.d_ptr + 8 + si->nbucket * 4);
            break;
        case DT_STRTAB:
            si->strtab = reinterpret_cast<const char*>(base + d->d_un.d_ptr);
            break;
        case DT_SYMTAB:
            si->symtab = reinterpret_cast<ElfW(Sym)*>(base + d->d_un.d_ptr);
            break;
#if !defined(__LP64__)
        case DT_PLTREL:
            if (d->d_un.d_val != DT_REL) {
                DL_ERR("unsupported DT_RELA in \"%s\"", si->name);
                return false;
            }
            break;
#endif
        case DT_JMPREL:
#if defined(USE_RELA)
            si->plt_rela = reinterpret_cast<ElfW(Rela)*>(base + d->d_un.d_ptr);
#else
            si->plt_rel = reinterpret_cast<ElfW(Rel)*>(base + d->d_un.d_ptr);
#endif
            break;
        case DT_PLTRELSZ:
#if defined(USE_RELA)
            si->plt_rela_count = d->d_un.d_val / sizeof(ElfW(Rela));
#else
            si->plt_rel_count = d->d_un.d_val / sizeof(ElfW(Rel));
#endif
            break;
#if defined(__mips__)
        case DT_PLTGOT:
            // Used by mips and mips64.
            si->plt_got = reinterpret_cast<ElfW(Addr)**>(base + d->d_un.d_ptr);
            break;
#endif
        case DT_DEBUG:
            // Set the DT_DEBUG entry to the address of _r_debug for GDB
            // if the dynamic table is writable
// FIXME: not working currently for N64
// The flags for the LOAD and DYNAMIC program headers do not agree.
// The LOAD section containng the dynamic table has been mapped as
// read-only, but the DYNAMIC header claims it is writable.
#if !(defined(__mips__) && defined(__LP64__))
            if ((dynamic_flags & PF_W) != 0) {
                d->d_un.d_val = reinterpret_cast<uintptr_t>(&_r_debug);
            }
            break;
#endif
#if defined(USE_RELA)
         case DT_RELA:
            si->rela = reinterpret_cast<ElfW(Rela)*>(base + d->d_un.d_ptr);
            break;
         case DT_RELASZ:
            si->rela_count = d->d_un.d_val / sizeof(ElfW(Rela));
            break;
        case DT_REL:
            DL_ERR("unsupported DT_REL in \"%s\"", si->name);
            return false;
        case DT_RELSZ:
            DL_ERR("unsupported DT_RELSZ in \"%s\"", si->name);
            return false;
#else
        case DT_REL:
            si->rel = reinterpret_cast<ElfW(Rel)*>(base + d->d_un.d_ptr);
            break;
        case DT_RELSZ:
            si->rel_count = d->d_un.d_val / sizeof(ElfW(Rel));
            break;
         case DT_RELA:
            DL_ERR("unsupported DT_RELA in \"%s\"", si->name);
            return false;
#endif
        case DT_INIT:
            si->init_func = reinterpret_cast<linker_function_t>(base + d->d_un.d_ptr);
            DEBUG("%s constructors (DT_INIT) found at %p", si->name, si->init_func);
            break;
        case DT_FINI:
            si->fini_func = reinterpret_cast<linker_function_t>(base + d->d_un.d_ptr);
            DEBUG("%s destructors (DT_FINI) found at %p", si->name, si->fini_func);
            break;
        case DT_INIT_ARRAY:
            si->init_array = reinterpret_cast<linker_function_t*>(base + d->d_un.d_ptr);
            DEBUG("%s constructors (DT_INIT_ARRAY) found at %p", si->name, si->init_array);
            break;
        case DT_INIT_ARRAYSZ:
            si->init_array_count = ((unsigned)d->d_un.d_val) / sizeof(ElfW(Addr));
            break;
        case DT_FINI_ARRAY:
            si->fini_array = reinterpret_cast<linker_function_t*>(base + d->d_un.d_ptr);
            DEBUG("%s destructors (DT_FINI_ARRAY) found at %p", si->name, si->fini_array);
            break;
        case DT_FINI_ARRAYSZ:
            si->fini_array_count = ((unsigned)d->d_un.d_val) / sizeof(ElfW(Addr));
            break;
        case DT_PREINIT_ARRAY:
            si->preinit_array = reinterpret_cast<linker_function_t*>(base + d->d_un.d_ptr);
            DEBUG("%s constructors (DT_PREINIT_ARRAY) found at %p", si->name, si->preinit_array);
            break;
        case DT_PREINIT_ARRAYSZ:
            si->preinit_array_count = ((unsigned)d->d_un.d_val) / sizeof(ElfW(Addr));
            break;
        case DT_TEXTREL:
#if defined(__LP64__)
            DL_ERR("text relocations (DT_TEXTREL) found in 64-bit ELF file \"%s\"", si->name);
            return false;
#else
            si->has_text_relocations = true;
            break;
#endif
        case DT_SYMBOLIC:
            si->has_DT_SYMBOLIC = true;
            break;
        case DT_NEEDED:
            ++needed_count;
            break;
        case DT_FLAGS:
            if (d->d_un.d_val & DF_TEXTREL) {
#if defined(__LP64__)
                DL_ERR("text relocations (DF_TEXTREL) found in 64-bit ELF file \"%s\"", si->name);
                return false;
#else
                si->has_text_relocations = true;
#endif
            }
            if (d->d_un.d_val & DF_SYMBOLIC) {
                si->has_DT_SYMBOLIC = true;
            }
            break;
#if defined(__mips__)
        case DT_STRSZ:
        case DT_SYMENT:
        case DT_RELENT:
             break;
        case DT_MIPS_RLD_MAP:
            // Set the DT_MIPS_RLD_MAP entry to the address of _r_debug for GDB.
            {
              r_debug** dp = reinterpret_cast<r_debug**>(base + d->d_un.d_ptr);
              *dp = &_r_debug;
            }
            break;
        case DT_MIPS_RLD_VERSION:
        case DT_MIPS_FLAGS:
        case DT_MIPS_BASE_ADDRESS:
        case DT_MIPS_UNREFEXTNO:
            break;

        case DT_MIPS_SYMTABNO:
            si->mips_symtabno = d->d_un.d_val;
            break;

        case DT_MIPS_LOCAL_GOTNO:
            si->mips_local_gotno = d->d_un.d_val;
            break;

        case DT_MIPS_GOTSYM:
            si->mips_gotsym = d->d_un.d_val;
            break;
#endif

        default:
            DEBUG("Unused DT entry: type %p arg %p",
                  reinterpret_cast<void*>(d->d_tag), reinterpret_cast<void*>(d->d_un.d_val));
            break;
        }
    }

    DEBUG("si->base = %p, si->strtab = %p, si->symtab = %p",
          reinterpret_cast<void*>(si->base), si->strtab, si->symtab);

    // Sanity checks.
    if (relocating_linker && needed_count != 0) {
        DL_ERR("linker cannot have DT_NEEDED dependencies on other libraries");
        return false;
    }
    if (si->nbucket == 0) {
        DL_ERR("empty/missing DT_HASH in \"%s\" (built with --hash-style=gnu?)", si->name);
        return false;
    }
    if (si->strtab == 0) {
        DL_ERR("empty/missing DT_STRTAB in \"%s\"", si->name);
        return false;
    }
    if (si->symtab == 0) {
        DL_ERR("empty/missing DT_SYMTAB in \"%s\"", si->name);
        return false;
    }

    // If this is the main executable, then load all of the libraries from LD_PRELOAD now.
    if (si->flags & FLAG_EXE) {
        memset(g_ld_preloads, 0, sizeof(g_ld_preloads));
        size_t preload_count = 0;
        for (size_t i = 0; g_ld_preload_names[i] != nullptr; i++) {
            soinfo* lsi = find_library(g_ld_preload_names[i], 0, nullptr);
            if (lsi != nullptr) {
                g_ld_preloads[preload_count++] = lsi;
            } else {
                // As with glibc, failure to load an LD_PRELOAD library is just a warning.
                DL_WARN("could not load library \"%s\" from LD_PRELOAD for \"%s\"; caused by %s",
                        g_ld_preload_names[i], si->name, linker_get_error_buffer());
            }
        }
    }

    soinfo** needed = reinterpret_cast<soinfo**>(alloca((1 + needed_count) * sizeof(soinfo*)));
    soinfo** pneeded = needed;

    for (ElfW(Dyn)* d = si->dynamic; d->d_tag != DT_NULL; ++d) {
        if (d->d_tag == DT_NEEDED) {
            const char* library_name = si->strtab + d->d_un.d_val;
            DEBUG("%s needs %s", si->name, library_name);
            soinfo* lsi = find_library(library_name, 0, nullptr);
            if (lsi == nullptr) {
                strlcpy(tmp_err_buf, linker_get_error_buffer(), sizeof(tmp_err_buf));
                DL_ERR("could not load library \"%s\" needed by \"%s\"; caused by %s",
                       library_name, si->name, tmp_err_buf);
                return false;
            }

            si->add_child(lsi);
            *pneeded++ = lsi;
        }
    }
    *pneeded = nullptr;

#if !defined(__LP64__)
    if (si->has_text_relocations) {
        // Make segments writable to allow text relocations to work properly. We will later call
        // phdr_table_protect_segments() after all of them are applied and all constructors are run.
        DL_WARN("%s has text relocations. This is wasting memory and prevents "
                "security hardening. Please fix.", si->name);
        if (phdr_table_unprotect_segments(si->phdr, si->phnum, si->load_bias) < 0) {
            DL_ERR("can't unprotect loadable segments for \"%s\": %s",
                   si->name, strerror(errno));
            return false;
        }
    }
#endif

#if defined(USE_RELA)
    if (si->plt_rela != nullptr) {
        DEBUG("[ relocating %s plt ]\n", si->name);
        if (soinfo_relocate(si, si->plt_rela, si->plt_rela_count, needed)) {
            return false;
        }
    }
    if (si->rela != nullptr) {
        DEBUG("[ relocating %s ]\n", si->name);
        if (soinfo_relocate(si, si->rela, si->rela_count, needed)) {
            return false;
        }
    }
#else
    if (si->plt_rel != nullptr) {
        DEBUG("[ relocating %s plt ]", si->name);
        if (soinfo_relocate(si, si->plt_rel, si->plt_rel_count, needed)) {
            return false;
        }
    }
    if (si->rel != nullptr) {
        DEBUG("[ relocating %s ]", si->name);
        if (soinfo_relocate(si, si->rel, si->rel_count, needed)) {
            return false;
        }
    }
#endif

    // if there are ifuncs, we need to do an additional relocation pass.
    // they cannot be resolved until the rest of the relocations are done
    // because we need to call the resolution function which may be waiting
    // on relocations.
    if(si->get_has_ifuncs()) {
#if defined(__i386__)
      soinfo_ifunc_relocate(si, si->plt_rel, si->plt_rel_count, needed);
#elif defined(__x86_64__)
      soinfo_ifunc_relocate(si, si->plt_rela, si->plt_rela_count, needed);
#endif
    }

#if defined(__mips__)
    if (!mips_relocate_got(si, needed)) {
        return false;
    }
#endif

    si->flags |= FLAG_LINKED;
    DEBUG("[ finished linking %s ]", si->name);

#if !defined(__LP64__)
    if (si->has_text_relocations) {
        // All relocations are done, we can protect our segments back to read-only.
        if (phdr_table_protect_segments(si->phdr, si->phnum, si->load_bias) < 0) {
            DL_ERR("can't protect segments for \"%s\": %s",
                   si->name, strerror(errno));
            return false;
        }
    }
#endif

    /* We can also turn on GNU RELRO protection */
    if (phdr_table_protect_gnu_relro(si->phdr, si->phnum, si->load_bias) < 0) {
        DL_ERR("can't enable GNU RELRO protection for \"%s\": %s",
               si->name, strerror(errno));
        return false;
    }

    /* Handle serializing/sharing the RELRO segment */
    if (extinfo && (extinfo->flags & ANDROID_DLEXT_WRITE_RELRO)) {
      if (phdr_table_serialize_gnu_relro(si->phdr, si->phnum, si->load_bias,
                                         extinfo->relro_fd) < 0) {
        DL_ERR("failed serializing GNU RELRO section for \"%s\": %s",
               si->name, strerror(errno));
        return false;
      }
    } else if (extinfo && (extinfo->flags & ANDROID_DLEXT_USE_RELRO)) {
      if (phdr_table_map_gnu_relro(si->phdr, si->phnum, si->load_bias,
                                   extinfo->relro_fd) < 0) {
        DL_ERR("failed mapping GNU RELRO section for \"%s\": %s",
               si->name, strerror(errno));
        return false;
      }
    }

    notify_gdb_of_load(si);
    return true;
}

/*
 * This function add vdso to internal dso list.
 * It helps to stack unwinding through signal handlers.
 * Also, it makes bionic more like glibc.
 */
static void add_vdso(KernelArgumentBlock& args __unused) {
#if defined(AT_SYSINFO_EHDR)
  ElfW(Ehdr)* ehdr_vdso = reinterpret_cast<ElfW(Ehdr)*>(args.getauxval(AT_SYSINFO_EHDR));
  if (ehdr_vdso == nullptr) {
    return;
  }

  soinfo* si = soinfo_alloc("[vdso]", nullptr);

  si->phdr = reinterpret_cast<ElfW(Phdr)*>(reinterpret_cast<char*>(ehdr_vdso) + ehdr_vdso->e_phoff);
  si->phnum = ehdr_vdso->e_phnum;
  si->base = reinterpret_cast<ElfW(Addr)>(ehdr_vdso);
  si->size = phdr_table_get_load_size(si->phdr, si->phnum);
  si->load_bias = get_elf_exec_load_bias(ehdr_vdso);

  soinfo_link_image(si, nullptr);
#endif
}

/*
 * This is linker soinfo for GDB. See details below.
 */
#if defined(__LP64__)
#define LINKER_PATH "/system/bin/linker64"
#else
#define LINKER_PATH "/system/bin/linker"
#endif
static soinfo linker_soinfo_for_gdb(LINKER_PATH, nullptr);

/* gdb expects the linker to be in the debug shared object list.
 * Without this, gdb has trouble locating the linker's ".text"
 * and ".plt" sections. Gdb could also potentially use this to
 * relocate the offset of our exported 'rtld_db_dlactivity' symbol.
 * Don't use soinfo_alloc(), because the linker shouldn't
 * be on the soinfo list.
 */
static void init_linker_info_for_gdb(ElfW(Addr) linker_base) {
  linker_soinfo_for_gdb.base = linker_base;

  /*
   * Set the dynamic field in the link map otherwise gdb will complain with
   * the following:
   *   warning: .dynamic section for "/system/bin/linker" is not at the
   *   expected address (wrong library or version mismatch?)
   */
  ElfW(Ehdr)* elf_hdr = reinterpret_cast<ElfW(Ehdr)*>(linker_base);
  ElfW(Phdr)* phdr = reinterpret_cast<ElfW(Phdr)*>(linker_base + elf_hdr->e_phoff);
  phdr_table_get_dynamic_section(phdr, elf_hdr->e_phnum, linker_base,
                                 &linker_soinfo_for_gdb.dynamic, nullptr, nullptr);
  insert_soinfo_into_debug_map(&linker_soinfo_for_gdb);
}

/*
 * This code is called after the linker has linked itself and
 * fixed it's own GOT. It is safe to make references to externs
 * and other non-local data at this point.
 */
static ElfW(Addr) __linker_init_post_relocation(KernelArgumentBlock& args, ElfW(Addr) linker_base) {
#if TIMING
    struct timeval t0, t1;
    gettimeofday(&t0, 0);
#endif

    // Initialize environment functions, and get to the ELF aux vectors table.
    linker_env_init(args);

    // If this is a setuid/setgid program, close the security hole described in
    // ftp://ftp.freebsd.org/pub/FreeBSD/CERT/advisories/FreeBSD-SA-02:23.stdio.asc
    if (get_AT_SECURE()) {
        nullify_closed_stdio();
    }

    debuggerd_init();

    // Get a few environment variables.
    const char* LD_DEBUG = linker_env_get("LD_DEBUG");
    if (LD_DEBUG != nullptr) {
      g_ld_debug_verbosity = atoi(LD_DEBUG);
    }

    // Normally, these are cleaned by linker_env_init, but the test
    // doesn't cost us anything.
    const char* ldpath_env = nullptr;
    const char* ldpreload_env = nullptr;
    if (!get_AT_SECURE()) {
      ldpath_env = linker_env_get("LD_LIBRARY_PATH");
      ldpreload_env = linker_env_get("LD_PRELOAD");
    }

    INFO("[ android linker & debugger ]");

    soinfo* si = soinfo_alloc(args.argv[0], nullptr);
    if (si == nullptr) {
        exit(EXIT_FAILURE);
    }

    /* bootstrap the link map, the main exe always needs to be first */
    si->flags |= FLAG_EXE;
    link_map* map = &(si->link_map_head);

    map->l_addr = 0;
    map->l_name = args.argv[0];
    map->l_prev = nullptr;
    map->l_next = nullptr;

    _r_debug.r_map = map;
    r_debug_tail = map;

    init_linker_info_for_gdb(linker_base);

    // Extract information passed from the kernel.
    si->phdr = reinterpret_cast<ElfW(Phdr)*>(args.getauxval(AT_PHDR));
    si->phnum = args.getauxval(AT_PHNUM);
    si->entry = args.getauxval(AT_ENTRY);

    /* Compute the value of si->base. We can't rely on the fact that
     * the first entry is the PHDR because this will not be true
     * for certain executables (e.g. some in the NDK unit test suite)
     */
    si->base = 0;
    si->size = phdr_table_get_load_size(si->phdr, si->phnum);
    si->load_bias = 0;
    for (size_t i = 0; i < si->phnum; ++i) {
      if (si->phdr[i].p_type == PT_PHDR) {
        si->load_bias = reinterpret_cast<ElfW(Addr)>(si->phdr) - si->phdr[i].p_vaddr;
        si->base = reinterpret_cast<ElfW(Addr)>(si->phdr) - si->phdr[i].p_offset;
        break;
      }
    }
    si->dynamic = nullptr;
    si->ref_count = 1;

    ElfW(Ehdr)* elf_hdr = reinterpret_cast<ElfW(Ehdr)*>(si->base);
    if (elf_hdr->e_type != ET_DYN) {
        __libc_format_fd(2, "error: only position independent executables (PIE) are supported.\n");
        exit(EXIT_FAILURE);
    }

    // Use LD_LIBRARY_PATH and LD_PRELOAD (but only if we aren't setuid/setgid).
    parse_LD_LIBRARY_PATH(ldpath_env);
    parse_LD_PRELOAD(ldpreload_env);

    somain = si;

    if (!soinfo_link_image(si, nullptr)) {
        __libc_format_fd(2, "CANNOT LINK EXECUTABLE: %s\n", linker_get_error_buffer());
        exit(EXIT_FAILURE);
    }

    add_vdso(args);

    si->CallPreInitConstructors();

    for (size_t i = 0; g_ld_preloads[i] != nullptr; ++i) {
        g_ld_preloads[i]->CallConstructors();
    }

    /* After the link_image, the si->load_bias is initialized.
     * For so lib, the map->l_addr will be updated in notify_gdb_of_load.
     * We need to update this value for so exe here. So Unwind_Backtrace
     * for some arch like x86 could work correctly within so exe.
     */
    map->l_addr = si->load_bias;
    si->CallConstructors();

#if TIMING
    gettimeofday(&t1, nullptr);
    PRINT("LINKER TIME: %s: %d microseconds", args.argv[0], (int) (
               (((long long)t1.tv_sec * 1000000LL) + (long long)t1.tv_usec) -
               (((long long)t0.tv_sec * 1000000LL) + (long long)t0.tv_usec)));
#endif
#if STATS
    PRINT("RELO STATS: %s: %d abs, %d rel, %d copy, %d symbol", args.argv[0],
           linker_stats.count[kRelocAbsolute],
           linker_stats.count[kRelocRelative],
           linker_stats.count[kRelocCopy],
           linker_stats.count[kRelocSymbol]);
#endif
#if COUNT_PAGES
    {
        unsigned n;
        unsigned i;
        unsigned count = 0;
        for (n = 0; n < 4096; n++) {
            if (bitmask[n]) {
                unsigned x = bitmask[n];
#if defined(__LP64__)
                for (i = 0; i < 32; i++) {
#else
                for (i = 0; i < 8; i++) {
#endif
                    if (x & 1) {
                        count++;
                    }
                    x >>= 1;
                }
            }
        }
        PRINT("PAGES MODIFIED: %s: %d (%dKB)", args.argv[0], count, count * 4);
    }
#endif

#if TIMING || STATS || COUNT_PAGES
    fflush(stdout);
#endif

    TRACE("[ Ready to execute '%s' @ %p ]", si->name, reinterpret_cast<void*>(si->entry));
    return si->entry;
}

/* Compute the load-bias of an existing executable. This shall only
 * be used to compute the load bias of an executable or shared library
 * that was loaded by the kernel itself.
 *
 * Input:
 *    elf    -> address of ELF header, assumed to be at the start of the file.
 * Return:
 *    load bias, i.e. add the value of any p_vaddr in the file to get
 *    the corresponding address in memory.
 */
static ElfW(Addr) get_elf_exec_load_bias(const ElfW(Ehdr)* elf) {
  ElfW(Addr) offset = elf->e_phoff;
  const ElfW(Phdr)* phdr_table = reinterpret_cast<const ElfW(Phdr)*>(reinterpret_cast<uintptr_t>(elf) + offset);
  const ElfW(Phdr)* phdr_end = phdr_table + elf->e_phnum;

  for (const ElfW(Phdr)* phdr = phdr_table; phdr < phdr_end; phdr++) {
    if (phdr->p_type == PT_LOAD) {
      return reinterpret_cast<ElfW(Addr)>(elf) + phdr->p_offset - phdr->p_vaddr;
    }
  }
  return 0;
}

extern "C" void _start();

/*
 * This is the entry point for the linker, called from begin.S. This
 * method is responsible for fixing the linker's own relocations, and
 * then calling __linker_init_post_relocation().
 *
 * Because this method is called before the linker has fixed it's own
 * relocations, any attempt to reference an extern variable, extern
 * function, or other GOT reference will generate a segfault.
 */
extern "C" ElfW(Addr) __linker_init(void* raw_args) {
  KernelArgumentBlock args(raw_args);

  ElfW(Addr) linker_addr = args.getauxval(AT_BASE);
  ElfW(Addr) entry_point = args.getauxval(AT_ENTRY);
  ElfW(Ehdr)* elf_hdr = reinterpret_cast<ElfW(Ehdr)*>(linker_addr);
  ElfW(Phdr)* phdr = reinterpret_cast<ElfW(Phdr)*>(linker_addr + elf_hdr->e_phoff);

  soinfo linker_so("[dynamic linker]", nullptr);

  // If the linker is not acting as PT_INTERP entry_point is equal to
  // _start. Which means that the linker is running as an executable and
  // already linked by PT_INTERP.
  //
  // This happens when user tries to run 'adb shell /system/bin/linker'
  // see also https://code.google.com/p/android/issues/detail?id=63174
  if (reinterpret_cast<ElfW(Addr)>(&_start) == entry_point) {
    __libc_fatal("This is %s, the helper program for shared library executables.\n", args.argv[0]);
  }

  linker_so.base = linker_addr;
  linker_so.size = phdr_table_get_load_size(phdr, elf_hdr->e_phnum);
  linker_so.load_bias = get_elf_exec_load_bias(elf_hdr);
  linker_so.dynamic = nullptr;
  linker_so.phdr = phdr;
  linker_so.phnum = elf_hdr->e_phnum;
  linker_so.flags |= FLAG_LINKER;

  if (!soinfo_link_image(&linker_so, nullptr)) {
    // It would be nice to print an error message, but if the linker
    // can't link itself, there's no guarantee that we'll be able to
    // call write() (because it involves a GOT reference). We may as
    // well try though...
    const char* msg = "CANNOT LINK EXECUTABLE: ";
    write(2, msg, strlen(msg));
    write(2, __linker_dl_err_buf, strlen(__linker_dl_err_buf));
    write(2, "\n", 1);
    _exit(EXIT_FAILURE);
  }

  __libc_init_tls(args);

  // Initialize the linker's own global variables
  linker_so.CallConstructors();

  // Initialize static variables. Note that in order to
  // get correct libdl_info we need to call constructors
  // before get_libdl_info().
  solist = get_libdl_info();
  sonext = get_libdl_info();

  // We have successfully fixed our own relocations. It's safe to run
  // the main part of the linker now.
  args.abort_message_ptr = &g_abort_message;
  ElfW(Addr) start_address = __linker_init_post_relocation(args, linker_addr);

  protect_data(PROT_READ);

  // Return the address that the calling assembly stub should jump to.
  return start_address;
}<|MERGE_RESOLUTION|>--- conflicted
+++ resolved
@@ -592,14 +592,6 @@
                     goto done;
                 }
 
-<<<<<<< HEAD
-    /* Next, look for it in the preloads list */
-    for (int i = 0; g_ld_preloads[i] != nullptr; i++) {
-        s = soinfo_elf_lookup(g_ld_preloads[i], elf_hash, name);
-        if (s != nullptr) {
-            *lsi = g_ld_preloads[i];
-            goto done;
-=======
                 /* Next, look for it in the preloads list */
                 for (int i = 0; g_ld_preloads[i] != NULL; i++) {
                     s = soinfo_elf_lookup(g_ld_preloads[i], elf_hash, name);
@@ -609,7 +601,6 @@
                     }
                 }
             }
->>>>>>> c191a8ad
         }
     }
 
